// Copyright (c) Microsoft Corporation. All rights reserved.
// Licensed under the MIT License.

#include "attention_quantization.h"
#include "attention_quantization_impl.cuh"
#include "contrib_ops/cuda/bert/attention_impl.h"
#include "core/providers/cuda/cuda_common.h"
#include "core/providers/cuda/shared_inc/fpgeneric.h"
#include "core/providers/cuda/shared_inc/integer_gemm.h"
#include "core/providers/cuda/tensor/quantize_linear.h"

using namespace onnxruntime::cuda;
using namespace onnxruntime::common;

namespace onnxruntime {
namespace contrib {
namespace cuda {

#define REGISTER_KERNEL_TYPED(T, TQuant)                                 \
  ONNX_OPERATOR_TYPED_KERNEL_EX(                                         \
      QAttention,                                                        \
      kMSDomain,                                                         \
      1,                                                                 \
      T##_##TQuant,                                                      \
      kCudaExecutionProvider,                                            \
      (*KernelDefBuilder::Create())                                      \
          .InputMemoryType(OrtMemTypeCPUInput, 3)                        \
          .InputMemoryType(OrtMemTypeCPUInput, 4)                        \
          .InputMemoryType(OrtMemTypeCPUInput, 6)                        \
          .InputMemoryType(OrtMemTypeCPUInput, 7)                        \
          .TypeConstraint("T1", DataTypeImpl::GetTensorType<TQuant>())   \
          .TypeConstraint("T2", DataTypeImpl::GetTensorType<TQuant>())   \
          .TypeConstraint("T3", DataTypeImpl::GetTensorType<T>())        \
          .TypeConstraint("T4", DataTypeImpl::GetTensorType<int32_t>()), \
      QAttention<T, TQuant>);

REGISTER_KERNEL_TYPED(float, int8_t)
REGISTER_KERNEL_TYPED(MLFloat16, int8_t)

template <typename T>
Status QAttention<T, int8_t>::CheckInputs(const Tensor* input,
                                          const Tensor* weights,
                                          const Tensor* bias,
                                          const Tensor* input_scale_tensor,
                                          const Tensor* weight_scale_tensor,
                                          const Tensor*& mask_index,
                                          const Tensor* i_zp_tensor,
                                          const Tensor* w_zp_tensor,
                                          const Tensor* past_tensor) const {
  auto& device_prop = GetDeviceProp();
  ORT_RETURN_IF_ERROR(AttentionBase::CheckInputs(input->Shape(), weights->Shape(), bias->Shape(), mask_index, past_tensor, nullptr, device_prop.maxThreadsPerBlock));

  ORT_RETURN_IF_NOT(IsScalarOr1ElementVector(input_scale_tensor),
                    "input scale must be a scalar or 1D tensor of size 1");

  ORT_RETURN_IF_NOT(IsScalarOr1ElementVector(weight_scale_tensor),
                    "weight must be a scalar or 1D tensor of size 1");

  if (i_zp_tensor != nullptr) {
    ORT_RETURN_IF_NOT(IsScalarOr1ElementVector(i_zp_tensor),
                      "input zero point must be a scalar or 1D tensor of size 1.");
    if (0 != *(i_zp_tensor->Data<int8_t>()))
      return ORT_MAKE_STATUS(ONNXRUNTIME, FAIL, "CUDA only support symmetric quantization for Attention");
  }

  if (w_zp_tensor != nullptr) {
    // CUDA only support symmetric quantization for Attention
    ORT_RETURN_IF_NOT(IsScalarOr1ElementVector(w_zp_tensor),
                      "weight zero point must be a scalar or 1D tensor of size 1.");
    if (0 != *(w_zp_tensor->Data<int8_t>()))
      return ORT_MAKE_STATUS(ONNXRUNTIME, FAIL, "CUDA only support symmetric quantization for Attention");
  }

  return Status::OK();
}

template <typename T>
Status QAttention<T, int8_t>::ComputeInternal(OpKernelContext* context) const {
  // Input and output shapes:
  //   Input 0  - input             : (batch_size, sequence_length, input_hidden_size)
  //   Input 1  - weights           : (input_hidden_size, 3 * hidden_size)
  //   Input 2  - bias              : (3 * hidden_size)
  //   Input 3  - input_scale       : scalar
  //   Input 4  - weight_scale      : scalar
  //   Input 5  - mask_index        : nullptr, (batch_size), (2 * batch_size), (batch_size, 1), (1, 1) or (batch_size, past_sequence_length + sequence_length)
  //   Input 6  - input_zero_point  : scalar
  //   Input 7  - weight_zero_point : scalar
  //   Input 8  - past              : (2, batch_size, num_heads, past_sequence_length, head_size)
  //   Output 0 - output            : (batch_size, sequence_length, hidden_size)
  //   Output 1 - present           : (2, batch_size, num_heads, past_sequence_length + sequence_length, head_size)
  //   ORT_RETURN_IF_ERROR(CheckInputs(context));
  const Tensor* input = context->Input<Tensor>(0);
  const Tensor* weights = context->Input<Tensor>(1);
  const Tensor* bias = context->Input<Tensor>(2);
  const Tensor* input_scale_tensor = context->Input<Tensor>(3);
  const Tensor* weight_scale_tensor = context->Input<Tensor>(4);
  const Tensor* mask_index = context->Input<Tensor>(5);
  const Tensor* i_zp_tensor = context->Input<Tensor>(6);
  const Tensor* w_zp_tensor = context->Input<Tensor>(7);
  const Tensor* past_tensor = context->Input<Tensor>(8);

  ORT_RETURN_IF_ERROR(CheckInputs(input,
                                  weights,
                                  bias,
                                  input_scale_tensor,
                                  weight_scale_tensor,
                                  mask_index,
                                  i_zp_tensor,
                                  w_zp_tensor,
                                  past_tensor));

  const auto& shape = input->Shape();
  int batch_size = static_cast<int>(shape[0]);
  int sequence_length = static_cast<int>(shape[1]);
  int input_hidden_size = static_cast<int>(shape[2]);

  const auto& bias_shape = bias->Shape();
  const int hidden_size = static_cast<int>(bias_shape.GetDims()[0]) / 3;
  const int head_size = hidden_size / num_heads_;

  TensorShapeVector output_shape(3);
  output_shape[0] = shape[0];
  output_shape[1] = shape[1];
  output_shape[2] = static_cast<int64_t>(hidden_size);
  Tensor* output = context->Output(0, output_shape);

  cublasHandle_t cublas = GetCublasHandle(context);
  const size_t element_size = sizeof(T);

  // Use GEMM for fully connection.
  int m = batch_size * sequence_length;
  int n = 3 * hidden_size;
  int k = input_hidden_size;
  auto gemm_buffer = GetScratchBuffer<T>(batch_size * sequence_length * 3 * hidden_size * element_size, OrtStream(context));
  auto gemm_buffer_quantized = GetScratchBuffer<int32_t>(batch_size * sequence_length * 3 * hidden_size, OrtStream(context));

  typedef typename ToCudaType<T>::MappedType CudaT;

  ORT_RETURN_IF_ERROR(GemmInt8(m, n, k,
                               1 /*alpha_matmul*/, 0 /* beta_matmul*/,
                               input->Data<int8_t>(), k,
                               weights->Data<int8_t>(), n,
                               gemm_buffer_quantized.get(), n,
                               this,
                               context->GetComputeStream()));

  CudaT dequant_scale;
  CudaT input_scale = *(reinterpret_cast<const CudaT*>(input_scale_tensor->Data<T>()));
  CudaT weight_scale = *(reinterpret_cast<const CudaT*>(weight_scale_tensor->Data<T>()));
  if (sizeof(T) == 2) {
    dequant_scale = __float2half(__half2float(input_scale) * __half2float(weight_scale));
  } else {
    dequant_scale = input_scale * weight_scale;
  }

  // scale back and bias
  // TODO(tianleiwu): fuse Dequantize with Add bias and Transpose.
  ORT_RETURN_IF_ERROR(CudaDequantizeWithBias(Stream(context),
                                             gemm_buffer_quantized.get(),
                                             reinterpret_cast<const CudaT*>(bias->Data<T>()),
                                             reinterpret_cast<CudaT*>(gemm_buffer.get()),
                                             dequant_scale,
                                             m,
                                             n));

  int past_sequence_length = 0;
  Tensor* present_tensor = GetPresent(context, past_tensor, batch_size, head_size, sequence_length, past_sequence_length);

  size_t workSpaceSize = GetAttentionWorkspaceSize(element_size, batch_size, num_heads_, head_size, sequence_length, past_sequence_length);

<<<<<<< HEAD
  auto work_space = GetScratchBuffer<void>(workSpaceSize, OrtStream(context));
  if (!LaunchAttentionKernel(
=======
  auto work_space = GetScratchBuffer<void>(workSpaceSize);
  return LaunchAttentionKernel(
>>>>>>> b4f6dad7
          GetDeviceProp(),
          Stream(context),
          cublas,
          element_size,
          batch_size,
          sequence_length,
          num_heads_,
          head_size,
          past_sequence_length,
          is_unidirectional_,
          reinterpret_cast<const void*>(gemm_buffer.get()),
          nullptr,  // bias has been added
          nullptr == mask_index ? nullptr : mask_index->Data<int>(),
          nullptr == mask_index ? gsl::span<const int64_t>() : mask_index->Shape().GetDims(),
          nullptr == past_tensor ? nullptr : past_tensor->Data<T>(),
          nullptr,  // TODO: support add_qk in quantized attention
          work_space.get(),
          output->MutableData<T>(),
          nullptr == present_tensor ? nullptr : present_tensor->MutableData<T>());
}

}  // namespace cuda
}  // namespace contrib
}  // namespace onnxruntime<|MERGE_RESOLUTION|>--- conflicted
+++ resolved
@@ -168,13 +168,8 @@
 
   size_t workSpaceSize = GetAttentionWorkspaceSize(element_size, batch_size, num_heads_, head_size, sequence_length, past_sequence_length);
 
-<<<<<<< HEAD
   auto work_space = GetScratchBuffer<void>(workSpaceSize, OrtStream(context));
-  if (!LaunchAttentionKernel(
-=======
-  auto work_space = GetScratchBuffer<void>(workSpaceSize);
   return LaunchAttentionKernel(
->>>>>>> b4f6dad7
           GetDeviceProp(),
           Stream(context),
           cublas,
