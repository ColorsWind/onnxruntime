--- conflicted
+++ resolved
@@ -582,27 +582,6 @@
 
         ComputeOperation(BlkLen, K, Data, PerGemmWorkspace, RangeStartM, RangeCountM, RangeStartN, RangeCountN);
     });
-<<<<<<< HEAD
-=======
-}
-
-bool MLASCALL
-MlasIsSQNBitGemmAvailable(
-    size_t BlkBitWidth,
-    size_t BlkLen
-)
-{
-    const int32_t QuantVariant = GetDispatchQuantVariant(BlkBitWidth, BlkLen);
-    if (QuantVariant == -1) {
-        return false;
-    }
-
-    if (GetMlasPlatform().SQNBitGemmDispatch == nullptr ||
-        GetMlasPlatform().SQNBitGemmDispatch->Operations[QuantVariant] == nullptr) {
-        return false;
-    }
-
-    return true;
 }
 
 size_t MLASCALL
@@ -727,5 +706,4 @@
     (void)(DataParams);
     (void)(WorkSpace);
     (void)(ThreadPool);
->>>>>>> a9052666
 }