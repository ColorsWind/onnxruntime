--- conflicted
+++ resolved
@@ -94,48 +94,32 @@
     }
 
     // If mask is requested, return all 1s.
-<<<<<<< HEAD
-    if (mask != nullptr) {
-      CUDA_RETURN_IF_ERROR(cudaMemsetAsync(mask->MutableData<bool>(), true, N * sizeof(bool), Stream(context)));
-=======
     if (mask) {
       if (UseBitmask) {
         CUDA_RETURN_IF_ERROR(
-            cudaMemsetAsync(mask->MutableDataRaw(), -1, mask_element_count * sizeof(BitmaskElementType), Stream()));
+            cudaMemsetAsync(mask->MutableDataRaw(), -1, mask_element_count * sizeof(BitmaskElementType), Stream(context)));
       } else {
         CUDA_RETURN_IF_ERROR(
-            cudaMemsetAsync(mask->MutableData<bool>(), true, mask_element_count * sizeof(bool), Stream()));
+            cudaMemsetAsync(mask->MutableData<bool>(), true, mask_element_count * sizeof(bool), Stream(context)));
       }
->>>>>>> 173bcdbc
     }
 
     return Status::OK();
   }
 
-<<<<<<< HEAD
-  IAllocatorUniquePtr<bool> temp_mask_buffer{};  // buffer to use if mask is not provided
-  bool* const mask_data = [this, N, mask, &temp_mask_buffer, context]() {
-    if (mask) return mask->MutableData<bool>();
-    temp_mask_buffer = GetScratchBuffer<bool>(N, OrtStream(context));
-=======
   IAllocatorUniquePtr<void> temp_mask_buffer{};  // buffer to use if mask is not provided
-  void* const mask_data = [this, mask_element_count, mask, &temp_mask_buffer]() {
+  void* const mask_data = [this, mask_element_count, mask, &temp_mask_buffer, context]() {
     if (mask) return mask->MutableDataRaw();
     temp_mask_buffer =
-        GetScratchBuffer<void>(mask_element_count * (UseBitmask ? sizeof(BitmaskElementType) : sizeof(bool)));
->>>>>>> 173bcdbc
+        GetScratchBuffer<void>(mask_element_count * (UseBitmask ? sizeof(BitmaskElementType) : sizeof(bool)), OrtStream(context));
     return temp_mask_buffer.get();
   }();
 
   PhiloxGenerator& generator = generator_ ? *generator_ : PhiloxGenerator::Default();
 
   utils::MLTypeCallDispatcher<float, MLFloat16, double, BFloat16> t_disp(X->GetElementType());
-<<<<<<< HEAD
-  t_disp.Invoke<DropoutComputeImpl>(GetDeviceProp(), Stream(context), N, ratio_data, generator, *X, *Y, mask_data);
-=======
-  t_disp.Invoke<DropoutComputeImpl>(GetDeviceProp(), Stream(), N, mask_element_count, ratio_data, generator, *X, *Y,
+  t_disp.Invoke<DropoutComputeImpl>(GetDeviceProp(), Stream(context), N, mask_element_count, ratio_data, generator, *X, *Y,
                                     mask_data, UseBitmask);
->>>>>>> 173bcdbc
 
   return Status::OK();
 }
