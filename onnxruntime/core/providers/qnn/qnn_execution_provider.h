--- conflicted
+++ resolved
@@ -143,15 +143,12 @@
   qnn::HtpPerformanceMode default_htp_performance_mode_ = qnn::HtpPerformanceMode::kHtpDefault;
   uint32_t default_rpc_control_latency_ = 0;
   bool enable_HTP_FP16_precision_ = false;
-<<<<<<< HEAD
-  bool enable_qnn_graph_dump_ = false;
-  std::string qnn_graph_dump_dir_ = "";
-=======
   bool share_ep_contexts_ = false;
 #ifdef _WIN32
   onnxruntime::logging::EtwRegistrationManager::EtwInternalCallback callback_ETWSink_provider_;
 #endif
->>>>>>> 5c361106
+  bool enable_qnn_graph_dump_ = false;
+  std::string qnn_graph_dump_dir_ = "";
 
   class PerThreadContext final {
    public:
