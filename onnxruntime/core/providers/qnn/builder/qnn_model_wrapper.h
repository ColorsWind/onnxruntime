--- conflicted
+++ resolved
@@ -118,16 +118,12 @@
     return input_index_map_.find(tensor_name) != input_index_map_.end();
   }
 
-<<<<<<< HEAD
   const nlohmann::json& GetQnnJSONGraph() {
     return debug_json_graph_.Finalize();
   }
 
-  Status GetOnnxInputInfo(const NodeUnitIODef& input, bool is_quantized_model, OnnxInputInfo& input_info) const;
-=======
   // TODO(hecli) rename to GetTensorInfo
   Status GetOnnxInputInfo(const NodeUnitIODef& input, OnnxInputInfo& input_info) const;
->>>>>>> b2b14086
 
   Status AddReshapeNode(const std::string& input_name,
                         const std::string& output_name,
