// Copyright (c) Microsoft Corporation. All rights reserved.
// Licensed under the MIT License.

#pragma once

#include "ICommandRecorder.h"

namespace Dml
{
    class CommandQueue;
    class BucketizedBufferAllocator;

    class DmlCommandRecorder : public ICommandRecorder
    {
    public:
        DmlCommandRecorder(
            ID3D12Device* d3dDevice,
            IDMLDevice* device,
            std::shared_ptr<CommandQueue> commandQueue);

        ~DmlCommandRecorder();

        void InitializeOperator(
            IDMLCompiledOperator* op,
            const DML_BINDING_DESC& persistentResourceBinding,
            const DML_BINDING_DESC& inputArrayBinding);

        void ExecuteOperator(
            IDMLCompiledOperator* op,
            const DML_BINDING_DESC& persistentResourceBinding,
            gsl::span<const DML_BINDING_DESC> inputBindings,
            gsl::span<const DML_BINDING_DESC> outputBindings);

        void CopyBufferRegion(
            ID3D12Resource* dstBuffer,
            uint64_t dstOffset,
            ID3D12Resource* srcBuffer,
            uint64_t srcOffset,
            uint64_t byteCount);

        void FillBufferWithPattern(
            ID3D12Resource* dstBuffer,
            gsl::span<const std::byte> value /* Data type agnostic value, treated as raw bits */);

        void ExecuteCommandList(
            ID3D12GraphicsCommandList* commandList,
            _Outptr_ ID3D12Fence** fence,
            _Out_ uint64_t* completionValue);

        ComPtr<ID3D12GraphicsCommandList> GetCommandList();

        void ResourceBarrier(gsl::span<const D3D12_RESOURCE_BARRIER> barriers);
        void AddUAVBarrier();

        void Open() final;
        void CloseAndExecute() final;

        void SetAllocator(std::weak_ptr<BucketizedBufferAllocator> allocator);

        bool HasUnsubmittedWork() override
        {
            return m_operationsRecordedInCurrentCommandList;
        }

        // Forces the descriptor heap to be reset to D3D before executing future operations
        void InvalidateDescriptorHeap()
        {
            m_currentDescriptorHeap = nullptr;
        }

    private:
<<<<<<< HEAD
        struct CommandAllocatorInfo
        {
=======
        struct CommandListInfo
        {
            ComPtr<ID3D12GraphicsCommandList> commandList;
>>>>>>> 6c4a3d52
            ComPtr<ID3D12CommandAllocator> allocator;

            // The event which will be signaled when the last command list submitted using this allocator
            // completes execution on the GPU.
            GpuEvent completionEvent = {};

            ID3D12CommandAllocator* Get() const { return allocator.Get(); }
        };

        void CloseAndExecute(_In_opt_ ID3D12GraphicsCommandList* commandList);

        std::shared_ptr<CommandQueue> m_queue;
        ComPtr<ID3D12Device> m_d3dDevice;
        ComPtr<IDMLDevice> m_dmlDevice;
        ComPtr<IDMLOperatorInitializer> m_initializer;
        ComPtr<IDMLCommandRecorder> m_recorder;

        // Descriptors are allocated from a pool. The current heap pointer is only used to avoid redundantly
        // setting the same heap; it does not have ownership of the heap object.
        DescriptorPool m_descriptorPool;
        ID3D12DescriptorHeap* m_currentDescriptorHeap = nullptr;

        // The weak pointer avoids a circular reference from context->recorder->allocator->context
        std::weak_ptr<BucketizedBufferAllocator> m_bufferAllocator;

        // The command list currently being recorded into, and whether any command have been recorded yet.
        ComPtr<ID3D12GraphicsCommandList> m_currentCommandList;
        std::shared_ptr<CommandListInfo> m_currentCommandListInfo;
        bool m_operationsRecordedInCurrentCommandList = false;

<<<<<<< HEAD
        static constexpr int commandListCount = 3;

        // We use enough command lists and allocators to allow command lists to be reset in a different thread while
        // there is another command list ready to receive commands. When we execute and close a command list, we start
        // the resetting process on a different thread and set m_currentCommandList to the next available one.
        std::array<ComPtr<ID3D12GraphicsCommandList>, commandListCount> m_commandListRing;
        std::array<CommandAllocatorInfo, commandListCount> m_allocatorRing;

        // We should always have 1 less reset thread than command lists since we always need a clean command list, but
        // the other ones can all be in the process of getting reset
        std::array<std::optional<std::thread>, commandListCount - 1> m_resetThreads;
=======
        static constexpr int threadPoolSize = 8;

        std::unique_ptr<onnxruntime::concurrency::ThreadPool> m_threadPool;
        std::mutex m_mutex;
        std::list<std::shared_ptr<CommandListInfo>> m_availableCommandLists;
>>>>>>> 6c4a3d52

        void SetDescriptorHeap(ID3D12DescriptorHeap* descriptorHeap);
    };

} // namespace Dml<|MERGE_RESOLUTION|>--- conflicted
+++ resolved
@@ -69,14 +69,9 @@
         }
 
     private:
-<<<<<<< HEAD
-        struct CommandAllocatorInfo
-        {
-=======
         struct CommandListInfo
         {
             ComPtr<ID3D12GraphicsCommandList> commandList;
->>>>>>> 6c4a3d52
             ComPtr<ID3D12CommandAllocator> allocator;
 
             // The event which will be signaled when the last command list submitted using this allocator
@@ -107,25 +102,11 @@
         std::shared_ptr<CommandListInfo> m_currentCommandListInfo;
         bool m_operationsRecordedInCurrentCommandList = false;
 
-<<<<<<< HEAD
-        static constexpr int commandListCount = 3;
-
-        // We use enough command lists and allocators to allow command lists to be reset in a different thread while
-        // there is another command list ready to receive commands. When we execute and close a command list, we start
-        // the resetting process on a different thread and set m_currentCommandList to the next available one.
-        std::array<ComPtr<ID3D12GraphicsCommandList>, commandListCount> m_commandListRing;
-        std::array<CommandAllocatorInfo, commandListCount> m_allocatorRing;
-
-        // We should always have 1 less reset thread than command lists since we always need a clean command list, but
-        // the other ones can all be in the process of getting reset
-        std::array<std::optional<std::thread>, commandListCount - 1> m_resetThreads;
-=======
         static constexpr int threadPoolSize = 8;
 
         std::unique_ptr<onnxruntime::concurrency::ThreadPool> m_threadPool;
         std::mutex m_mutex;
         std::list<std::shared_ptr<CommandListInfo>> m_availableCommandLists;
->>>>>>> 6c4a3d52
 
         void SetDescriptorHeap(ID3D12DescriptorHeap* descriptorHeap);
     };
