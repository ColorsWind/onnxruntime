// Copyright (c) Microsoft Corporation. All rights reserved.
// Licensed under the MIT License.

#include "core/session/onnxruntime_c_api.h"
#include "core/session/allocator_adapters.h"
#include "core/session/inference_session_utils.h"
#include "core/session/IOBinding.h"
#include "core/framework/allocator.h"
#include "core/framework/error_code_helper.h"
#include "core/framework/execution_provider.h"
#include "core/framework/tensor_type_and_shape.h"
#include "core/framework/utils.h"
#include <cassert>
#include <cstring>
#include <functional>
#include <sstream>

#include "core/common/common.h"
#include "core/common/logging/logging.h"
#include "core/common/narrow.h"
#include "core/common/status.h"
#include "core/common/safeint.h"
#include "core/graph/constants.h"
#include "core/graph/graph.h"
#include "core/framework/allocator.h"
#include "core/framework/tensor.h"
#include "core/framework/ort_value.h"
#include "core/providers/get_execution_providers.h"
#include "core/session/environment.h"
#include "core/framework/callback.h"
#include "core/framework/tensorprotoutils.h"
#include "core/framework/onnxruntime_typeinfo.h"
#include "core/session/inference_session.h"
#include "core/session/ort_apis.h"
#include "core/session/ort_env.h"
#include "core/framework/data_types.h"
#include "abi_session_options_impl.h"
#include "core/framework/TensorSeq.h"
#include "core/platform/ort_mutex.h"
#include "core/common/string_helper.h"

#ifdef USE_CUDA
#include "core/providers/cuda/cuda_provider_factory.h"
#include "core/providers/cuda/cuda_execution_provider_info.h"
namespace onnxruntime {
ProviderInfo_CUDA* TryGetProviderInfo_CUDA();
}
#endif

#ifdef ENABLE_TRAINING_APIS
#include "orttraining/training_api/include/onnxruntime_training_c_api.h"
#include "orttraining/training_api/ort_training_apis.h"
#endif

#ifdef USE_CANN
#include "core/providers/cann/cann_provider_factory.h"
#include "core/providers/cann/cann_execution_provider_info.h"
namespace onnxruntime {
ProviderInfo_CANN* TryGetProviderInfo_CANN();
}
#endif

#ifdef USE_DNNL
#include "core/providers/dnnl/dnnl_provider_factory.h"
#include "core/providers/dnnl/dnnl_execution_provider_info.h"
namespace onnxruntime {
ProviderInfo_Dnnl* TryGetProviderInfo_Dnnl();
}
#endif

#ifdef USE_DML
#include "core/providers/dml/dml_provider_factory.h"
const OrtDmlApi* GetOrtDmlApi(_In_ uint32_t version) NO_EXCEPTION;
#endif

#ifdef ENABLE_EXTENSION_CUSTOM_OPS
#include "onnxruntime_extensions.h"
#endif
#if defined(_MSC_VER) && !defined(__clang__)
// The warning is: "Do not assign the result of an allocation or a function call with an owner<T> return value to a raw pointer, use owner<T> instead(i .11)."
// But this file is for C API. It can't use unique_ptr/shared_ptr in function signature.
#pragma warning(disable : 26400)
#endif
using namespace onnxruntime::logging;
using onnxruntime::DataTypeImpl;
using onnxruntime::Environment;
using onnxruntime::IAllocator;
using onnxruntime::InputDefList;
using onnxruntime::narrow;
using onnxruntime::OutputDefList;
using onnxruntime::Tensor;
using onnxruntime::ToOrtStatus;
using onnxruntime::common::Status;

using namespace onnxruntime;

#ifndef ORT_STATUS_PTR
#ifdef _WIN32
#define ORT_STATUS_PTR _Check_return_ _Ret_maybenull_ OrtStatusPtr
#else
#define ORT_STATUS_PTR OrtStatus*
#endif
#endif

#define TENSOR_READ_API_BEGIN                          \
  API_IMPL_BEGIN                                       \
  auto v = reinterpret_cast<const ::OrtValue*>(value); \
  auto& tensor = v->Get<onnxruntime::Tensor>();

#define TENSOR_READWRITE_API_BEGIN \
  API_IMPL_BEGIN                   \
  auto v = (value);                \
  auto tensor = v->GetMutable<onnxruntime::Tensor>();

ORT_API_STATUS_IMPL(OrtApis::CreateEnvWithCustomLogger, OrtLoggingFunction logging_function,
                    _In_opt_ void* logger_param, OrtLoggingLevel logging_level, _In_ const char* logid,
                    _Outptr_ OrtEnv** out) {
  API_IMPL_BEGIN
  OrtEnv::LoggingManagerConstructionInfo lm_info{logging_function, logger_param, logging_level, logid};
  Status status;
  *out = OrtEnv::GetInstance(lm_info, status);
  return ToOrtStatus(status);
  API_IMPL_END
}

ORT_API_STATUS_IMPL(OrtApis::CreateEnv, OrtLoggingLevel logging_level,
                    _In_ const char* logid, _Outptr_ OrtEnv** out) {
  API_IMPL_BEGIN
  OrtEnv::LoggingManagerConstructionInfo lm_info{nullptr, nullptr, logging_level, logid};
  Status status;
  *out = OrtEnv::GetInstance(lm_info, status);
  return ToOrtStatus(status);
  API_IMPL_END
}

ORT_API_STATUS_IMPL(OrtApis::CreateEnvWithGlobalThreadPools, OrtLoggingLevel logging_level,
                    _In_ const char* logid, _In_ const struct OrtThreadingOptions* tp_options, _Outptr_ OrtEnv** out) {
  API_IMPL_BEGIN
  OrtEnv::LoggingManagerConstructionInfo lm_info{nullptr, nullptr, logging_level, logid};
  Status status;
  *out = OrtEnv::GetInstance(lm_info, status, tp_options);
  return ToOrtStatus(status);
  API_IMPL_END
}

ORT_API_STATUS_IMPL(OrtApis::CreateEnvWithCustomLoggerAndGlobalThreadPools, OrtLoggingFunction logging_function, _In_opt_ void* logger_param,
                    OrtLoggingLevel logging_level, _In_ const char* logid, _In_ const struct OrtThreadingOptions* tp_options,
                    _Outptr_ OrtEnv** out) {
  API_IMPL_BEGIN
  OrtEnv::LoggingManagerConstructionInfo lm_info{logging_function, logger_param, logging_level, logid};
  Status status;
  *out = OrtEnv::GetInstance(lm_info, status, tp_options);
  return ToOrtStatus(status);
  API_IMPL_END
}

// enable platform telemetry
ORT_API_STATUS_IMPL(OrtApis::EnableTelemetryEvents, _In_ const OrtEnv* ort_env) {
  API_IMPL_BEGIN
  ORT_UNUSED_PARAMETER(ort_env);
  // note telemetry is controlled via the platform Env object, not the OrtEnv object instance
  const Env& env = Env::Default();
  env.GetTelemetryProvider().EnableTelemetryEvents();
  return nullptr;
  API_IMPL_END
}

ORT_API_STATUS_IMPL(OrtApis::DisableTelemetryEvents, _In_ const OrtEnv* ort_env) {
  API_IMPL_BEGIN
  ORT_UNUSED_PARAMETER(ort_env);
  // note telemetry is controlled via the platform Env object, not the OrtEnv object instance
  const Env& env = Env::Default();
  env.GetTelemetryProvider().DisableTelemetryEvents();
  return nullptr;
  API_IMPL_END
}

ORT_API_STATUS_IMPL(OrtApis::UpdateEnvWithCustomLogLevel, _In_ OrtEnv* ort_env,
                    OrtLoggingLevel log_severity_level) {
  API_IMPL_BEGIN
  LoggingManager* default_logging_manager = ort_env->GetLoggingManager();
  int severity_level = static_cast<int>(log_severity_level);
  default_logging_manager->SetDefaultLoggerSeverity(static_cast<logging::Severity>(severity_level));
  return nullptr;
  API_IMPL_END
}

ORT_STATUS_PTR CreateTensorImpl(MLDataType ml_type, const int64_t* shape, size_t shape_len,
                                _Inout_ OrtAllocator* allocator, OrtValue& value) {
  TensorShape tensor_shape(shape, shape_len);
  AllocatorPtr alloc_ptr = std::make_shared<onnxruntime::IAllocatorImplWrappingOrtAllocator>(allocator);
  Tensor::InitOrtValue(ml_type, tensor_shape, std::move(alloc_ptr), value);
  return nullptr;
}

ORT_STATUS_PTR CreateTensorImplForSeq(MLDataType elem_type, const int64_t* shape, size_t shape_len, Tensor& out) {
  OrtAllocator* allocator;
  // TODO(pranav): what allocator should be used to create the tensor here?
  // for the sake of simplicity of the API using the default one here
  ORT_API_RETURN_IF_ERROR(OrtApis::GetAllocatorWithDefaultOptions(&allocator));
  AllocatorPtr alloc_ptr = std::make_shared<onnxruntime::IAllocatorImplWrappingOrtAllocator>(allocator);
  TensorShape tensor_shape(shape, shape_len);
  out = Tensor(elem_type, tensor_shape, std::move(alloc_ptr));
  return nullptr;
}

/**
 *
 * this function will create a copy of the allocator info
 */
ORT_STATUS_PTR CreateTensorImpl(MLDataType ml_type, const int64_t* shape, size_t shape_len, const OrtMemoryInfo* info,
                                void* p_data, size_t p_data_len, OrtValue& ort_value) {
  TensorShape tensor_shape(shape, shape_len);
  if (std::any_of(tensor_shape.GetDims().begin(), tensor_shape.GetDims().end(), [](int64_t v) { return v < 0; })) {
    return OrtApis::CreateStatus(ORT_INVALID_ARGUMENT, "tried creating tensor with negative value in shape");
  }

  auto elem_count = narrow<size_t>(tensor_shape.Size());
  size_t size_to_allocate;
  if (!IAllocator::CalcMemSizeForArray(ml_type->Size(), elem_count, &size_to_allocate)) {
    return OrtApis::CreateStatus(ORT_INVALID_ARGUMENT, "size overflow");
  }
  if (size_to_allocate > p_data_len) {
    std::ostringstream oss;
    oss << "not enough space: expected " << size_to_allocate << ", got " << p_data_len;
    return OrtApis::CreateStatus(ORT_INVALID_ARGUMENT, oss.str().c_str());
  }
  Tensor::InitOrtValue(ml_type, tensor_shape, p_data, *info, ort_value);
  return nullptr;
}

ORT_API_STATUS_IMPL(OrtApis::CreateTensorWithDataAsOrtValue, _In_ const OrtMemoryInfo* info,
                    _Inout_ void* p_data, size_t p_data_len, _In_ const int64_t* shape, size_t shape_len,
                    ONNXTensorElementDataType type, _Outptr_ OrtValue** out) {
  API_IMPL_BEGIN
  auto ml_type = DataTypeImpl::TensorTypeFromONNXEnum(type)->GetElementType();
  auto value = std::make_unique<OrtValue>();
  ORT_API_RETURN_IF_ERROR(CreateTensorImpl(ml_type, shape, shape_len, info, p_data, p_data_len, *value));
  *out = value.release();
  return nullptr;
  API_IMPL_END
}

ORT_API_STATUS_IMPL(OrtApis::CreateTensorAsOrtValue, _Inout_ OrtAllocator* allocator,
                    _In_ const int64_t* shape, size_t shape_len, ONNXTensorElementDataType type,
                    _Outptr_ OrtValue** out) {
  API_IMPL_BEGIN
  auto ml_type = DataTypeImpl::TensorTypeFromONNXEnum(type)->GetElementType();
  auto value = std::make_unique<OrtValue>();
  ORT_API_RETURN_IF_ERROR(CreateTensorImpl(ml_type, shape, shape_len, allocator, *value));
  *out = value.release();
  return nullptr;
  API_IMPL_END
}

ORT_API_STATUS_IMPL(OrtApis::CreateSparseTensorAsOrtValue, _Inout_ OrtAllocator* allocator, _In_ const int64_t* dense_shape,
                    size_t dense_shape_len, ONNXTensorElementDataType type, _Outptr_ OrtValue** out) {
  API_IMPL_BEGIN
#if !defined(DISABLE_SPARSE_TENSORS)
  auto sparse_tensor_type = DataTypeImpl::SparseTensorTypeFromONNXEnum(type);
  auto element_type = sparse_tensor_type->GetElementType();
  assert(element_type->AsPrimitiveDataType() != nullptr);
  TensorShape shape(dense_shape, dense_shape_len);
  if (std::any_of(shape.GetDims().begin(), shape.GetDims().end(),
                  [](int64_t v) { return v < 0; })) {
    return OrtApis::CreateStatus(ORT_INVALID_ARGUMENT, "tried creating tensor with negative value in shape");
  }

  auto alloc_ptr = std::make_shared<onnxruntime::IAllocatorImplWrappingOrtAllocator>(allocator);
  auto value = std::make_unique<OrtValue>();
  SparseTensor::InitOrtValue(element_type, shape, std::move(alloc_ptr), *value);
  *out = value.release();
  return nullptr;
#else
  ORT_UNUSED_PARAMETER(allocator);
  ORT_UNUSED_PARAMETER(dense_shape);
  ORT_UNUSED_PARAMETER(dense_shape_len);
  ORT_UNUSED_PARAMETER(type);
  ORT_UNUSED_PARAMETER(out);

  return OrtApis::CreateStatus(ORT_FAIL, "SparseTensor is not supported in this build.");
#endif
  API_IMPL_END
}

namespace {
#if !defined(DISABLE_SPARSE_TENSORS)
std::unique_ptr<IDataTransfer> GetDataTransfer(const OrtDevice& src_device, const OrtDevice& dst_device) {
  if (src_device.Type() == OrtDevice::CPU && dst_device.Type() == OrtDevice::CPU) {
    return std::make_unique<CPUDataTransfer>();
  }
#ifdef USE_CUDA
  if (src_device.Type() == OrtDevice::GPU || dst_device.Type() == OrtDevice::GPU) {
    if (auto* provider_info = TryGetProviderInfo_CUDA()) {
      return provider_info->CreateGPUDataTransfer();
    }
  }
#endif
  ORT_THROW("Not able to find appropriate IDataTransfer to copy sparse data");
}

SparseTensor& ValidateFillInputArgs(OrtValue* v, const TensorShape& values_shape, const OrtMemoryInfo* data_mem_info) {
  auto& sparse_tensor = SparseTensor::GetSparseTensorFromOrtValue(*v);
  if (sparse_tensor.IsDataTypeString()) {
    if ((data_mem_info->device.Type() != OrtDevice::CPU) || sparse_tensor.Location().device.Type() != OrtDevice::CPU) {
      ORT_THROW("Strings can only reside in CPU memory");
    }
  }
  if (std::any_of(values_shape.GetDims().begin(), values_shape.GetDims().end(),
                  [](int64_t v) { return v < 0; })) {
    ORT_THROW("tried Filling sparse tensor with negative value in values shape");
  }

  return sparse_tensor;
}

union PtrConvert {
  explicit PtrConvert(const void* p_p) : p(p_p) {}
  const void* p;
  const char** strings;
};

#endif  // !defined(DISABLE_SPARSE_TENSORS)
}  // namespace

ORT_API_STATUS_IMPL(OrtApis::FillSparseTensorCoo, _Inout_ OrtValue* ort_value, _In_ const OrtMemoryInfo* data_mem_info,
                    _In_ const int64_t* values_shape, size_t values_shape_len, _In_ const void* values,
                    _In_ const int64_t* indices_data, size_t indices_num) {
  API_IMPL_BEGIN
#if !defined(DISABLE_SPARSE_TENSORS)
  TensorShape values_t_shape(values_shape, values_shape_len);
  auto& sparse_tensor = ValidateFillInputArgs(ort_value, values_t_shape, data_mem_info);

  auto values_size = narrow<size_t>(values_t_shape.Size());
  auto indices_span = gsl::make_span(indices_data, indices_num);

  if (sparse_tensor.IsDataTypeString()) {
    PtrConvert conv(values);
    ORT_THROW_IF_ERROR(sparse_tensor.MakeCooStrings(values_size, conv.strings, indices_span));
  } else {
    auto data_transfer = GetDataTransfer(data_mem_info->device, sparse_tensor.Location().device);
    ORT_THROW_IF_ERROR(sparse_tensor.MakeCooData(*data_transfer, *data_mem_info, values_size,
                                                 values, indices_span));
  }
  return nullptr;
#else
  ORT_UNUSED_PARAMETER(ort_value);
  ORT_UNUSED_PARAMETER(data_mem_info);
  ORT_UNUSED_PARAMETER(values_shape);
  ORT_UNUSED_PARAMETER(values_shape_len);
  ORT_UNUSED_PARAMETER(values);
  ORT_UNUSED_PARAMETER(indices_data);
  ORT_UNUSED_PARAMETER(indices_num);

  return OrtApis::CreateStatus(ORT_FAIL, "SparseTensor is not supported in this build.");
#endif
  API_IMPL_END
}

ORT_API_STATUS_IMPL(OrtApis::FillSparseTensorCsr, _Inout_ OrtValue* ort_value, _In_ const OrtMemoryInfo* data_mem_info,
                    _In_ const int64_t* values_shape, size_t values_shape_len, _In_ const void* values,
                    _In_ const int64_t* inner_indices_data, size_t inner_indices_num,
                    _In_ const int64_t* outer_indices_data, size_t outer_indices_num) {
  API_IMPL_BEGIN
#if !defined(DISABLE_SPARSE_TENSORS)
  TensorShape values_t_shape(values_shape, values_shape_len);
  auto& sparse_tensor = ValidateFillInputArgs(ort_value, values_t_shape, data_mem_info);
  auto values_size = narrow<size_t>(values_t_shape.Size());

  auto inner_indices_span = gsl::make_span(inner_indices_data, inner_indices_num);
  auto outer_indices_span = gsl::make_span(outer_indices_data, outer_indices_num);
  if (sparse_tensor.IsDataTypeString()) {
    PtrConvert conv(values);
    ORT_THROW_IF_ERROR(sparse_tensor.MakeCsrStrings(values_size, conv.strings, inner_indices_span, outer_indices_span));
  } else {
    auto data_transfer = GetDataTransfer(data_mem_info->device, sparse_tensor.Location().device);
    ORT_THROW_IF_ERROR(sparse_tensor.MakeCsrData(*data_transfer, *data_mem_info, values_size,
                                                 values, inner_indices_span, outer_indices_span));
  }
  return nullptr;
#else
  ORT_UNUSED_PARAMETER(ort_value);
  ORT_UNUSED_PARAMETER(data_mem_info);
  ORT_UNUSED_PARAMETER(values_shape);
  ORT_UNUSED_PARAMETER(values_shape_len);
  ORT_UNUSED_PARAMETER(values);
  ORT_UNUSED_PARAMETER(inner_indices_data);
  ORT_UNUSED_PARAMETER(inner_indices_num);
  ORT_UNUSED_PARAMETER(outer_indices_data);
  ORT_UNUSED_PARAMETER(outer_indices_num);
  return OrtApis::CreateStatus(ORT_FAIL, "SparseTensor is not supported in this build.");
#endif
  API_IMPL_END
}

ORT_API_STATUS_IMPL(OrtApis::FillSparseTensorBlockSparse, _Inout_ OrtValue* ort_value, _In_ const OrtMemoryInfo* data_mem_info,
                    _In_ const int64_t* values_shape, size_t values_shape_len, _In_ const void* values,
                    _In_ const int64_t* indices_shape_data, size_t indices_shape_len,
                    _In_ const int32_t* indices_data) {
  API_IMPL_BEGIN
#if !defined(DISABLE_SPARSE_TENSORS)
  TensorShape values_t_shape(values_shape, values_shape_len);
  auto& sparse_tensor = ValidateFillInputArgs(ort_value, values_t_shape, data_mem_info);

  TensorShape indices_t_shape(indices_shape_data, indices_shape_len);
  if (std::any_of(indices_t_shape.GetDims().begin(), indices_t_shape.GetDims().end(),
                  [](int64_t v) { return v < 0; })) {
    ORT_THROW("tried Filling sparse tensor with negative value in block sparse indices shape");
  }

  if (sparse_tensor.IsDataTypeString()) {
    PtrConvert conv(values);
    ORT_THROW_IF_ERROR(sparse_tensor.MakeBlockSparseStrings(values_t_shape, conv.strings, indices_t_shape, indices_data));
  } else {
    auto data_transfer = GetDataTransfer(data_mem_info->device, sparse_tensor.Location().device);
    ORT_THROW_IF_ERROR(sparse_tensor.MakeBlockSparseData(*data_transfer, *data_mem_info, values_t_shape,
                                                         values, indices_t_shape, indices_data));
  }
  return nullptr;
#else
  ORT_UNUSED_PARAMETER(ort_value);
  ORT_UNUSED_PARAMETER(data_mem_info);
  ORT_UNUSED_PARAMETER(values_shape);
  ORT_UNUSED_PARAMETER(values_shape_len);
  ORT_UNUSED_PARAMETER(values);
  ORT_UNUSED_PARAMETER(indices_shape_data);
  ORT_UNUSED_PARAMETER(indices_shape_len);
  ORT_UNUSED_PARAMETER(indices_data);

  return OrtApis::CreateStatus(ORT_FAIL, "SparseTensor is not supported in this build.");
#endif
  API_IMPL_END
}

ORT_API_STATUS_IMPL(OrtApis::CreateSparseTensorWithValuesAsOrtValue, _In_ const OrtMemoryInfo* info, _Inout_ void* p_data,
                    _In_ const int64_t* dense_shape, size_t dense_shape_len,
                    _In_ const int64_t* values_shape, size_t values_shape_len,
                    ONNXTensorElementDataType type, _Outptr_ OrtValue** out) {
  API_IMPL_BEGIN
#if !defined(DISABLE_SPARSE_TENSORS)
  auto sparse_tensor_type = DataTypeImpl::SparseTensorTypeFromONNXEnum(type);
  auto element_type = sparse_tensor_type->GetElementType();
  assert(element_type->AsPrimitiveDataType() != nullptr);
  if (utils::IsDataTypeString(element_type)) {
    return OrtApis::CreateStatus(ORT_INVALID_ARGUMENT,
                                 "Can not use strings in pre-allocated memory."
                                 " Use CreateSparseTensorAsOrtValue() to allocate memory inside and copy");
  }
  TensorShape tensor_dense_shape(dense_shape, dense_shape_len);
  TensorShape tensor_values_shape(values_shape, values_shape_len);
  if (std::any_of(tensor_values_shape.GetDims().begin(), tensor_values_shape.GetDims().end(),
                  [](int64_t v) { return v < 0; })) {
    return OrtApis::CreateStatus(ORT_INVALID_ARGUMENT, "tried creating tensor with negative value in shape");
  }
  auto value = std::make_unique<OrtValue>();
  SparseTensor::InitOrtValue(element_type, tensor_dense_shape, tensor_values_shape, p_data, *info, *value);
  *out = value.release();
  return nullptr;
#else
  ORT_UNUSED_PARAMETER(info);
  ORT_UNUSED_PARAMETER(p_data);
  ORT_UNUSED_PARAMETER(dense_shape);
  ORT_UNUSED_PARAMETER(dense_shape_len);
  ORT_UNUSED_PARAMETER(values_shape);
  ORT_UNUSED_PARAMETER(values_shape_len);
  ORT_UNUSED_PARAMETER(type);
  ORT_UNUSED_PARAMETER(out);

  return OrtApis::CreateStatus(ORT_FAIL, "SparseTensor is not supported in this build.");
#endif
  API_IMPL_END
}

ORT_API_STATUS_IMPL(OrtApis::UseCooIndices, _Inout_ OrtValue* ort_value, _Inout_ int64_t* indices_data, size_t indices_num) {
  API_IMPL_BEGIN
#if !defined(DISABLE_SPARSE_TENSORS)
  auto v = reinterpret_cast<::OrtValue*>(ort_value);
  auto& sparse_tensor = SparseTensor::GetSparseTensorFromOrtValue(*v);
  auto indices_span = (indices_num == 0 || indices_data == nullptr)
                          ? gsl::span<int64_t>()
                          : gsl::make_span(indices_data, indices_num);

  ORT_THROW_IF_ERROR(sparse_tensor.UseCooIndices(indices_span));
  return nullptr;
#else
  ORT_UNUSED_PARAMETER(ort_value);
  ORT_UNUSED_PARAMETER(indices_data);
  ORT_UNUSED_PARAMETER(indices_num);

  return OrtApis::CreateStatus(ORT_FAIL, "SparseTensor is not supported in this build.");
#endif
  API_IMPL_END
}

ORT_API_STATUS_IMPL(OrtApis::UseCsrIndices, _Inout_ OrtValue* ort_value,
                    _Inout_ int64_t* inner_data, size_t inner_num,
                    _Inout_ int64_t* outer_data, size_t outer_num) {
  API_IMPL_BEGIN
#if !defined(DISABLE_SPARSE_TENSORS)
  auto& sparse_tensor = SparseTensor::GetSparseTensorFromOrtValue(*ort_value);
  auto inner_span = (inner_num == 0 || inner_data == nullptr)
                        ? gsl::span<int64_t>()
                        : gsl::make_span(inner_data, inner_num);
  auto outer_span = (outer_num == 0 || outer_data == nullptr)
                        ? gsl::span<int64_t>()
                        : gsl::make_span(outer_data, outer_num);
  ORT_THROW_IF_ERROR(sparse_tensor.UseCsrIndices(inner_span, outer_span));
  return nullptr;
#else
  ORT_UNUSED_PARAMETER(ort_value);
  ORT_UNUSED_PARAMETER(inner_data);
  ORT_UNUSED_PARAMETER(inner_num);
  ORT_UNUSED_PARAMETER(outer_data);
  ORT_UNUSED_PARAMETER(outer_num);

  return OrtApis::CreateStatus(ORT_FAIL, "SparseTensor is not supported in this build.");
#endif
  API_IMPL_END
}

ORT_API_STATUS_IMPL(OrtApis::UseBlockSparseIndices, _Inout_ OrtValue* ort_value, const int64_t* indices_shape,
                    size_t indices_shape_len, _Inout_ int32_t* indices_data) {
  API_IMPL_BEGIN
#if !defined(DISABLE_SPARSE_TENSORS)
  auto& sparse_tensor = SparseTensor::GetSparseTensorFromOrtValue(*ort_value);
  TensorShape ind_shape(indices_shape, indices_shape_len);
  ORT_THROW_IF_ERROR(sparse_tensor.UseBlockSparseIndices(ind_shape, indices_data));
  return nullptr;
#else
  ORT_UNUSED_PARAMETER(ort_value);
  ORT_UNUSED_PARAMETER(indices_shape);
  ORT_UNUSED_PARAMETER(indices_shape_len);
  ORT_UNUSED_PARAMETER(indices_data);

  return OrtApis::CreateStatus(ORT_FAIL, "SparseTensor is not supported in this build.");
#endif
  API_IMPL_END
}

ORT_API_STATUS_IMPL(OrtApis::GetSparseTensorFormat, _In_ const OrtValue* ort_value, _Out_ enum OrtSparseFormat* out) {
  API_IMPL_BEGIN
#if !defined(DISABLE_SPARSE_TENSORS)
  auto v = reinterpret_cast<const ::OrtValue*>(ort_value);
  if (!v->IsAllocated()) {
    return OrtApis::CreateStatus(ORT_INVALID_ARGUMENT, "the ort_value must contain a constructed tensor");
  }
  const auto& sparse_tensor = v->Get<SparseTensor>();
  *out = static_cast<OrtSparseFormat>(sparse_tensor.Format());
  return nullptr;
#else
  ORT_UNUSED_PARAMETER(ort_value);
  ORT_UNUSED_PARAMETER(out);

  return OrtApis::CreateStatus(ORT_FAIL, "SparseTensor is not supported in this build.");
#endif
  API_IMPL_END
}

ORT_API_STATUS_IMPL(OrtApis::GetSparseTensorValues, _In_ const OrtValue* ort_value, _Outptr_ const void** out) {
  API_IMPL_BEGIN
#if !defined(DISABLE_SPARSE_TENSORS)
  const auto& sparse_tensor = SparseTensor::GetSparseTensorFromOrtValue(*ort_value);
  if (sparse_tensor.IsDataTypeString()) {
    return OrtApis::CreateStatus(ORT_INVALID_ARGUMENT, "Use GetStringTensor*() API to retrieve strings");
  }
  const auto& values = sparse_tensor.Values();
  *out = values.DataRaw();
  return nullptr;
#else
  ORT_UNUSED_PARAMETER(ort_value);
  ORT_UNUSED_PARAMETER(out);

  return OrtApis::CreateStatus(ORT_FAIL, "SparseTensor is not supported in this build.");
#endif
  API_IMPL_END
}

ORT_API_STATUS_IMPL(OrtApis::CreateCustomOpDomain, _In_ const char* domain, _Outptr_ OrtCustomOpDomain** out) {
  API_IMPL_BEGIN
  auto custom_op_domain = std::make_unique<OrtCustomOpDomain>();
  custom_op_domain->domain_ = domain;
  *out = custom_op_domain.release();
  return nullptr;
  API_IMPL_END
}

ORT_API(void, OrtApis::ReleaseCustomOpDomain, _Frees_ptr_opt_ OrtCustomOpDomain* ptr) {
  delete ptr;
}

ORT_API_STATUS_IMPL(OrtApis::CustomOpDomain_Add, _Inout_ OrtCustomOpDomain* custom_op_domain, _In_ const OrtCustomOp* op) {
  API_IMPL_BEGIN
  custom_op_domain->custom_ops_.emplace_back(op);
  return nullptr;
  API_IMPL_END
}

ORT_API_STATUS_IMPL(OrtApis::AddCustomOpDomain, _Inout_ OrtSessionOptions* options,
                    _In_ OrtCustomOpDomain* custom_op_domain) {
  API_IMPL_BEGIN
  options->custom_op_domains_.emplace_back(custom_op_domain);
  return nullptr;
  API_IMPL_END
}

ORT_API_STATUS_IMPL(OrtApis::RegisterCustomOpsLibrary, _Inout_ OrtSessionOptions* options, _In_ const char* library_path, _Outptr_ void** library_handle) {
  API_IMPL_BEGIN

  auto path_str = ToPathString(library_path);
  ORT_API_RETURN_IF_STATUS_NOT_OK(Env::Default().LoadDynamicLibrary(path_str, false, library_handle));
  if (!*library_handle)
    return OrtApis::CreateStatus(ORT_FAIL, "RegisterCustomOpsLibrary: Failed to load library");

  RegisterCustomOpsFn RegisterCustomOps;
  ORT_API_RETURN_IF_STATUS_NOT_OK(Env::Default().GetSymbolFromLibrary(*library_handle, "RegisterCustomOps",
                                                                      (void**)&RegisterCustomOps));
  if (!RegisterCustomOps)
    return OrtApis::CreateStatus(ORT_FAIL, "RegisterCustomOpsLibrary: Entry point RegisterCustomOps not found in library");

  return RegisterCustomOps(options, OrtGetApiBase());
  API_IMPL_END
}

ORT_API_STATUS_IMPL(OrtApis::RegisterCustomOpsLibrary_V2, _Inout_ OrtSessionOptions* options,
                    _In_ const ORTCHAR_T* library_name) {
  API_IMPL_BEGIN
#if !defined(ORT_MINIMAL_BUILD) || defined(ORT_MINIMAL_BUILD_CUSTOM_OPS)
  ORT_API_RETURN_IF_STATUS_NOT_OK(options->RegisterCustomOpsLibrary(library_name));
  return nullptr;
#else
  ORT_UNUSED_PARAMETER(options);
  ORT_UNUSED_PARAMETER(library_name);
  return OrtApis::CreateStatus(ORT_NOT_IMPLEMENTED, "Custom operator libraries are not supported in this build");
#endif
  API_IMPL_END
}

ORT_API_STATUS_IMPL(OrtApis::RegisterCustomOpsUsingFunction, _Inout_ OrtSessionOptions* options,
                    _In_ const char* registration_func_name) {
  API_IMPL_BEGIN
#if !defined(ORT_MINIMAL_BUILD) || defined(ORT_MINIMAL_BUILD_CUSTOM_OPS)
  if (!registration_func_name) {
    return OrtApis::CreateStatus(ORT_INVALID_ARGUMENT,
                                 "RegisterCustomOpsUsingFunction: Registration function name must be specified.");
  }

  RegisterCustomOpsFn RegisterCustomOps;
  ORT_API_RETURN_IF_STATUS_NOT_OK(Env::Default().GetSymbolFromLibrary(nullptr, registration_func_name,
                                                                      (void**)&RegisterCustomOps));
  if (!RegisterCustomOps) {
    return OrtApis::CreateStatus(ORT_INVALID_ARGUMENT,
                                 "RegisterCustomOpsUsingFunction: Registration function was not found");
  }

  return RegisterCustomOps(options, OrtGetApiBase());
#else
  ORT_UNUSED_PARAMETER(options);
  ORT_UNUSED_PARAMETER(registration_func_name);
  return OrtApis::CreateStatus(ORT_NOT_IMPLEMENTED, "Custom operator libraries are not supported in this build");
#endif
  API_IMPL_END
}

ORT_API_STATUS_IMPL(OrtApis::EnableOrtCustomOps, _Inout_ OrtSessionOptions* options) {
  API_IMPL_BEGIN

  if (options) {
#ifdef ENABLE_EXTENSION_CUSTOM_OPS
    return RegisterCustomOps(options, OrtGetApiBase());
#else
    return OrtApis::CreateStatus(ORT_FAIL, "EnableOrtCustomOps: Custom operators in onnxruntime-extensions are not enabled");
#endif
  }
  return nullptr;

  API_IMPL_END
}

namespace {
// provider either model_path, or modal_data + model_data_length.
static ORT_STATUS_PTR CreateSessionAndLoadModel(_In_ const OrtSessionOptions* options,
                                                _In_ const OrtEnv* env,
                                                _In_opt_z_ const ORTCHAR_T* model_path,
                                                _In_opt_ const void* model_data,
                                                size_t model_data_length,

                                                std::unique_ptr<onnxruntime::InferenceSession>& sess) {
  // quick check here to decide load path. InferenceSession will provide error message for invalid values.
  // TODO: Could move to a helper
  const Env& os_env = Env::Default();  // OS environment (!= ORT environment)
  bool load_config_from_model =
      os_env.GetEnvironmentVar(inference_session_utils::kOrtLoadConfigFromModelEnvVar) == "1";

  if (load_config_from_model) {
#if !defined(ORT_MINIMAL_BUILD)
    if (model_path != nullptr) {
      sess = std::make_unique<onnxruntime::InferenceSession>(
          options == nullptr ? onnxruntime::SessionOptions() : options->value,
          env->GetEnvironment(),
          model_path);
    } else {
      sess = std::make_unique<onnxruntime::InferenceSession>(
          options == nullptr ? onnxruntime::SessionOptions() : options->value,
          env->GetEnvironment(),
          model_data, static_cast<int>(model_data_length));
    }
#else
    return OrtApis::CreateStatus(ORT_FAIL, "Loading config from ONNX models is not supported in this build.");
#endif
  } else {
    sess = std::make_unique<onnxruntime::InferenceSession>(
        options == nullptr ? onnxruntime::SessionOptions() : options->value,
        env->GetEnvironment());
  }

#if !defined(ORT_MINIMAL_BUILD) || defined(ORT_MINIMAL_BUILD_CUSTOM_OPS)
  // Add custom domains
  if (options && !options->custom_op_domains_.empty()) {
    ORT_API_RETURN_IF_STATUS_NOT_OK(sess->AddCustomOpDomains(options->custom_op_domains_));
  }
#endif

  // Finish load
  if (load_config_from_model) {
#if !defined(ORT_MINIMAL_BUILD)
    ORT_API_RETURN_IF_STATUS_NOT_OK(sess->Load());
#endif
  } else {
    if (model_path != nullptr) {
      ORT_API_RETURN_IF_STATUS_NOT_OK(sess->Load(model_path));
    } else {
      ORT_API_RETURN_IF_STATUS_NOT_OK(sess->Load(model_data, static_cast<int>(model_data_length)));
    }
  }

  return nullptr;
}

static ORT_STATUS_PTR InitializeSession(_In_ const OrtSessionOptions* options,
                                        _In_ std::unique_ptr<::onnxruntime::InferenceSession>& sess,
                                        _Inout_opt_ OrtPrepackedWeightsContainer* prepacked_weights_container = nullptr) {
  // we need to disable mem pattern if DML is one of the providers since DML doesn't have the concept of
  // byte addressable memory
  std::vector<std::unique_ptr<IExecutionProvider>> provider_list;
  if (options) {
    for (auto& factory : options->provider_factories) {
      auto provider = factory->CreateProvider();
      provider_list.push_back(std::move(provider));
    }
  }

  // register the providers
  for (auto& provider : provider_list) {
    if (provider) {
      ORT_API_RETURN_IF_STATUS_NOT_OK(sess->RegisterExecutionProvider(std::move(provider)));
    }
  }

  if (prepacked_weights_container != nullptr) {
    ORT_API_RETURN_IF_STATUS_NOT_OK(sess->AddPrePackedWeightsContainer(
        reinterpret_cast<PrepackedWeightsContainer*>(prepacked_weights_container)));
  }

  ORT_API_RETURN_IF_STATUS_NOT_OK(sess->Initialize());

  return nullptr;
}

}  // namespace

ORT_API_STATUS_IMPL(OrtApis::CreateSession, _In_ const OrtEnv* env, _In_ const ORTCHAR_T* model_path,
                    _In_ const OrtSessionOptions* options, _Outptr_ OrtSession** out) {
  API_IMPL_BEGIN
  std::unique_ptr<onnxruntime::InferenceSession> sess;
  OrtStatus* status = nullptr;
  *out = nullptr;

  ORT_TRY {
    ORT_API_RETURN_IF_ERROR(CreateSessionAndLoadModel(options, env, model_path, nullptr, 0, sess));
    ORT_API_RETURN_IF_ERROR(InitializeSession(options, sess));

    *out = reinterpret_cast<OrtSession*>(sess.release());
  }
  ORT_CATCH(const std::exception& e) {
    ORT_HANDLE_EXCEPTION([&]() {
      status = OrtApis::CreateStatus(ORT_FAIL, e.what());
    });
  }

  return status;
  API_IMPL_END
}

ORT_API_STATUS_IMPL(OrtApis::CreateSessionFromArray, _In_ const OrtEnv* env, _In_ const void* model_data,
                    size_t model_data_length, _In_ const OrtSessionOptions* options, _Outptr_ OrtSession** out) {
  API_IMPL_BEGIN
  std::unique_ptr<onnxruntime::InferenceSession> sess;
  OrtStatus* status = nullptr;
  *out = nullptr;

  ORT_TRY {
    ORT_API_RETURN_IF_ERROR(CreateSessionAndLoadModel(options, env, nullptr, model_data, model_data_length, sess));
    ORT_API_RETURN_IF_ERROR(InitializeSession(options, sess));

    *out = reinterpret_cast<OrtSession*>(sess.release());
  }
  ORT_CATCH(const std::exception& e) {
    ORT_HANDLE_EXCEPTION([&]() {
      status = OrtApis::CreateStatus(ORT_FAIL, e.what());
    });
  }

  return status;
  API_IMPL_END
}

ORT_API_STATUS_IMPL(OrtApis::Run, _Inout_ OrtSession* sess, _In_opt_ const OrtRunOptions* run_options,
                    _In_reads_(input_len) const char* const* input_names,
                    _In_reads_(input_len) const OrtValue* const* input, size_t input_len,
                    _In_reads_(output_names_len) const char* const* output_names, size_t output_names_len,
                    _Inout_updates_all_(output_names_len) OrtValue** output) {
  API_IMPL_BEGIN
  auto session = reinterpret_cast<::onnxruntime::InferenceSession*>(sess);

  gsl::span<const char* const> input_names_span(input_names, input_len);
  gsl::span<const OrtValue* const> input_span(input, input_len);
  gsl::span<const char* const> output_name_span(output_names, output_names_len);
  gsl::span<OrtValue*> output_span(output, output_names_len);

  Status status;
  if (run_options) {
    status = session->Run(*run_options,
                          input_names_span,
                          input_span,
                          output_name_span,
                          output_span);
  } else {
    const RunOptions default_run_options;
    status = session->Run(default_run_options,
                          input_names_span,
                          input_span,
                          output_name_span,
                          output_span);
  }
  return ToOrtStatus(status);
  API_IMPL_END
}

ORT_API_STATUS_IMPL(OrtApis::RunAsync, _Inout_ OrtSession* sess, _In_opt_ const OrtRunOptions* run_options,
                    _In_reads_(input_len) const char* const* input_names,
                    _In_reads_(input_len) const OrtValue* const* input, size_t input_len,
                    _In_reads_(output_names_len) const char* const* output_names, size_t output_names_len,
                    _Inout_updates_all_(output_names_len) OrtValue** output,
                    _In_ RunAsyncCallbackFn run_async_callback, _In_opt_ void* user_data) {
  API_IMPL_BEGIN
  auto session = reinterpret_cast<::onnxruntime::InferenceSession*>(sess);

  gsl::span<const char* const> input_names_span(input_names, input_len);
  gsl::span<const OrtValue* const> input_span(input, input_len);
  gsl::span<const char* const> output_name_span(output_names, output_names_len);
  gsl::span<OrtValue*> output_span(output, output_names_len);

  return ToOrtStatus(session->RunAsync(run_options,
                                       input_names_span,
                                       input_span,
                                       output_name_span,
                                       output_span,
                                       run_async_callback,
                                       user_data));
  API_IMPL_END
}

struct OrtIoBinding {
  std::unique_ptr<::onnxruntime::IOBinding> binding_;
  explicit OrtIoBinding(std::unique_ptr<::onnxruntime::IOBinding>&& binding) : binding_(std::move(binding)) {}
  OrtIoBinding(const OrtIoBinding&) = delete;
  OrtIoBinding& operator=(const OrtIoBinding&) = delete;
};

ORT_API_STATUS_IMPL(OrtApis::RunWithBinding, _Inout_ OrtSession* sess, _In_ const OrtRunOptions* run_options,
                    _In_ const OrtIoBinding* binding_ptr) {
  API_IMPL_BEGIN
  auto session = reinterpret_cast<::onnxruntime::InferenceSession*>(sess);
  Status status;
  if (run_options == nullptr) {
    OrtRunOptions default_run_options;
    status = session->Run(default_run_options, *binding_ptr->binding_);
  } else {
    status = session->Run(*run_options, *binding_ptr->binding_);
  }
  if (!status.IsOK()) {
    return ToOrtStatus(status);
  }
  return nullptr;
  API_IMPL_END
}

ORT_API_STATUS_IMPL(OrtApis::CreateIoBinding, _Inout_ OrtSession* sess, _Outptr_ OrtIoBinding** out) {
  API_IMPL_BEGIN
  auto session = reinterpret_cast<::onnxruntime::InferenceSession*>(sess);
  std::unique_ptr<::onnxruntime::IOBinding> binding;
  auto status = session->NewIOBinding(&binding);
  if (!status.IsOK()) {
    return ToOrtStatus(status);
  }
  *out = std::make_unique<OrtIoBinding>(std::move(binding)).release();
  return nullptr;
  API_IMPL_END
}

ORT_API(void, OrtApis::ReleaseIoBinding, _Frees_ptr_opt_ OrtIoBinding* binding_ptr) {
  delete binding_ptr;
}

ORT_API_STATUS_IMPL(OrtApis::BindInput, _Inout_ OrtIoBinding* binding_ptr, _In_ const char* name, _In_ const OrtValue* val_ptr) {
  API_IMPL_BEGIN
  auto st = binding_ptr->binding_->BindInput(name, *val_ptr);
  if (!st.IsOK()) {
    return ToOrtStatus(st);
  }
  return nullptr;
  API_IMPL_END
}

ORT_API_STATUS_IMPL(OrtApis::BindOutput, _Inout_ OrtIoBinding* binding_ptr, _In_ const char* name, _In_ const OrtValue* val_ptr) {
  API_IMPL_BEGIN
  auto st = binding_ptr->binding_->BindOutput(name, *val_ptr);
  if (!st.IsOK()) {
    return ToOrtStatus(st);
  }
  return nullptr;
  API_IMPL_END
}

ORT_API_STATUS_IMPL(OrtApis::BindOutputToDevice, _Inout_ OrtIoBinding* binding_ptr, _In_ const char* name, _In_ const OrtMemoryInfo* mem_info_ptr) {
  API_IMPL_BEGIN
  auto st = binding_ptr->binding_->BindOutput(name, mem_info_ptr->device);
  if (!st.IsOK()) {
    return ToOrtStatus(st);
  }
  return nullptr;
  API_IMPL_END
}

ORT_API_STATUS_IMPL(OrtApis::GetBoundOutputNames, _In_ const OrtIoBinding* binding_ptr, _In_ OrtAllocator* allocator,
                    _Out_ char** buffer, _Outptr_result_maybenull_ size_t** lengths, _Out_ size_t* count) {
  API_IMPL_BEGIN
  const auto& output_names = binding_ptr->binding_->GetOutputNames();
  if (output_names.empty()) {
    *buffer = nullptr;
    *lengths = nullptr;
    *count = 0U;
    return nullptr;
  }

  IAllocatorUniquePtr<size_t> lengths_alloc(reinterpret_cast<size_t*>(allocator->Alloc(allocator, output_names.size() * sizeof(size_t))),
                                            [allocator](size_t* p) { if(p) allocator->Free(allocator, p); });

  if (!lengths_alloc) {
    return OrtApis::CreateStatus(ORT_FAIL, "lengths allocation failed");
  }

  size_t total_len = 0;
  auto* len_ptr = lengths_alloc.get();
  for (const auto& n : output_names) {
    auto sz = n.size();
    total_len += sz;
    *len_ptr++ = sz;
  }

  IAllocatorUniquePtr<char> buffer_alloc(reinterpret_cast<char*>(allocator->Alloc(allocator, total_len * sizeof(char))),
                                         [allocator](char* p) { if(p) allocator->Free(allocator, p); });

  if (!buffer_alloc) {
    return OrtApis::CreateStatus(ORT_FAIL, "string buffer allocation failed");
  }

  char* buf_ptr = buffer_alloc.get();
  for (const auto& n : output_names) {
    auto sz = n.size();
    memcpy(buf_ptr, n.data(), sz);
    buf_ptr += sz;
  }

  *buffer = buffer_alloc.release();
  *lengths = lengths_alloc.release();
  *count = output_names.size();
  return nullptr;
  API_IMPL_END
}

ORT_API_STATUS_IMPL(OrtApis::GetBoundOutputValues, _In_ const OrtIoBinding* binding_ptr, _In_ OrtAllocator* allocator,
                    _Outptr_result_maybenull_ OrtValue*** output, _Out_ size_t* output_count) {
  API_IMPL_BEGIN
  const auto& outputs = binding_ptr->binding_->GetOutputs();
  if (outputs.empty()) {
    *output = nullptr;
    *output_count = 0U;
    return nullptr;
  }

  // Used to destroy and de-allocate on exception
  IAllocatorUniquePtr<OrtValue*> ortvalues_alloc(reinterpret_cast<OrtValue**>(allocator->Alloc(allocator, outputs.size() * sizeof(OrtValue*))),
                                                 [allocator](OrtValue** p) { if (p) allocator->Free(allocator, p); });
  if (!ortvalues_alloc) {
    return OrtApis::CreateStatus(ORT_FAIL, "Output buffer allocation failed");
  }

  InlinedVector<std::unique_ptr<OrtValue>> value_dups;
  value_dups.reserve(outputs.size());

  for (const auto& out_value : outputs) {
    value_dups.push_back(std::make_unique<OrtValue>(out_value));
  }

  // The rest is noexcept
  OrtValue** out_ptr = ortvalues_alloc.get();
  for (auto& v : value_dups) {
    *out_ptr++ = v.release();
  }

  *output = ortvalues_alloc.release();
  *output_count = outputs.size();
  return nullptr;
  API_IMPL_END
}

ORT_API(void, OrtApis::ClearBoundInputs, _Inout_ OrtIoBinding* binding_ptr) {
  binding_ptr->binding_->ClearInputs();
}

ORT_API(void, OrtApis::ClearBoundOutputs, _Inout_ OrtIoBinding* binding_ptr) {
  binding_ptr->binding_->ClearOutputs();
}

ORT_API_STATUS_IMPL(OrtApis::SynchronizeBoundInputs, _Inout_ OrtIoBinding* binding_ptr) {
  API_IMPL_BEGIN
  auto st = binding_ptr->binding_->SynchronizeInputs();
  if (!st.IsOK()) {
    return ToOrtStatus(st);
  }
  return nullptr;
  API_IMPL_END
}

ORT_API_STATUS_IMPL(OrtApis::SynchronizeBoundOutputs, _Inout_ OrtIoBinding* binding_ptr) {
  API_IMPL_BEGIN
  auto st = binding_ptr->binding_->SynchronizeOutputs();
  if (!st.IsOK()) {
    return ToOrtStatus(st);
  }
  return nullptr;
  API_IMPL_END
}

ORT_API_STATUS_IMPL(OrtApis::IsTensor, _In_ const OrtValue* value, _Out_ int* out) {
  auto v = reinterpret_cast<const ::OrtValue*>(value);
  *out = v->IsTensor() ? 1 : 0;
  return nullptr;
}

ORT_API_STATUS_IMPL(OrtApis::HasValue, _In_ const OrtValue* value, _Out_ int* out) {
  auto v = reinterpret_cast<const ::OrtValue*>(value);
  *out = v->IsAllocated() ? 1 : 0;
  return nullptr;
}

ORT_API_STATUS_IMPL(OrtApis::IsSparseTensor, _In_ const OrtValue* value, _Out_ int* out) {
#if !defined(DISABLE_SPARSE_TENSORS)
  auto v = reinterpret_cast<const ::OrtValue*>(value);
  *out = v->IsSparseTensor() ? 1 : 0;
  return nullptr;
#else
  ORT_UNUSED_PARAMETER(value);
  ORT_UNUSED_PARAMETER(out);

  return OrtApis::CreateStatus(ORT_FAIL, "SparseTensor is not supported in this build.");
#endif
}

ORT_API_STATUS_IMPL(OrtApis::GetTensorMutableData, _Inout_ OrtValue* value, _Outptr_ void** output) {
  TENSOR_READWRITE_API_BEGIN
  // Uncomment when WinML fixed their code
  // if (tensor->IsDataTypeString()) {
  //  return OrtApis::CreateStatus(ORT_NOT_IMPLEMENTED, "this API does not support strings");
  //}
  *output = tensor->MutableDataRaw();
  return nullptr;
  API_IMPL_END
}

ORT_API_STATUS_IMPL(OrtApis::FillStringTensor, _Inout_ OrtValue* value, _In_ const char* const* s, size_t s_len) {
  TENSOR_READWRITE_API_BEGIN
  auto* dst = tensor->MutableData<std::string>();
  auto len = static_cast<size_t>(tensor->Shape().Size());
  if (s_len != len) {
    return OrtApis::CreateStatus(ORT_INVALID_ARGUMENT, "input array doesn't equal tensor size");
  }
  for (size_t i = 0; i != len; ++i) {
    // allocate and copy
    dst[i] = s[i];
  }
  return nullptr;
  API_IMPL_END
}

ORT_API_STATUS_IMPL(OrtApis::FillStringTensorElement, _Inout_ OrtValue* value, _In_ const char* s, size_t index) {
  TENSOR_READWRITE_API_BEGIN
  auto* dst = tensor->MutableData<std::string>();
  const auto len = static_cast<size_t>(tensor->Shape().Size());
  if (index >= len) {
    return OrtApis::CreateStatus(ORT_INVALID_ARGUMENT, "element index is out of bounds");
  }

  dst[index] = s;

  return nullptr;
  API_IMPL_END
}

ORT_API_STATUS_IMPL(OrtApis::GetResizedStringTensorElementBuffer, _Inout_ OrtValue* value,
                    _In_ size_t index, _In_ size_t length_in_bytes, _Inout_ char** buffer) {
  TENSOR_READWRITE_API_BEGIN
  auto* dst = tensor->MutableData<std::string>();
  const auto len = static_cast<size_t>(tensor->Shape().Size());

  if (index >= len) {
    return OrtApis::CreateStatus(ORT_INVALID_ARGUMENT, "element index is out of bounds");
  }

  auto& s = dst[index];
  s.resize(length_in_bytes);
  *buffer = s.data();
  return nullptr;
  API_IMPL_END
}

namespace {

OrtStatusPtr GetTensorStringSpan(const ::OrtValue& v, gsl::span<const std::string>& span) {
  if (!v.IsAllocated()) {
    return OrtApis::CreateStatus(ORT_INVALID_ARGUMENT, "OrtValue should contain a Tensor or a Sparse Tensor");
  }
  gsl::span<const std::string> str_span;
  int64_t items = 0;
  // Data type will be enforced on DataAsSpan() call.
  if (v.IsTensor()) {
    const auto& tensor = v.Get<onnxruntime::Tensor>();
    items = tensor.Shape().Size();
    if (items >= 0) {
      str_span = tensor.DataAsSpan<std::string>();
    }
  }
#if !defined(DISABLE_SPARSE_TENSORS)
  else if (v.IsSparseTensor()) {
    const auto& sparse_tensor = v.Get<SparseTensor>();
    if (sparse_tensor.Format() == onnxruntime::SparseFormat::kUndefined) {
      return OrtApis::CreateStatus(ORT_INVALID_ARGUMENT, "Sparse Tensor does not contain sparse data");
    }
    items = sparse_tensor.Values().Shape().Size();
    if (items >= 0) {
      str_span = sparse_tensor.Values().DataAsSpan<std::string>();
    }
  }
#endif
  else {
    return OrtApis::CreateStatus(ORT_NOT_IMPLEMENTED, "This API supports Tensors or SparseTensors");
  }

  if (items < 0) {
    return OrtApis::CreateStatus(ORT_INVALID_ARGUMENT, "shape is invalid");
  }
  span = str_span;
  return nullptr;
}
}  // namespace

ORT_API_STATUS_IMPL(OrtApis::GetStringTensorDataLength, _In_ const OrtValue* value, _Out_ size_t* out) {
  API_IMPL_BEGIN
  gsl::span<const std::string> str_span;
  if (auto* status = GetTensorStringSpan(*value, str_span)) {
    return status;
  }

  size_t ret = 0;
  for (const auto& s : str_span) {
    ret += s.size();
  }

  *out = ret;
  return nullptr;
  API_IMPL_END
}

ORT_API_STATUS_IMPL(OrtApis::GetStringTensorElementLength, _In_ const OrtValue* value, size_t index, _Out_ size_t* out) {
  API_IMPL_BEGIN
  gsl::span<const std::string> str_span;
  if (auto* status = GetTensorStringSpan(*value, str_span)) {
    return status;
  }

  if (index < str_span.size()) {
    *out = str_span[index].size();
  } else {
    return OrtApis::CreateStatus(ORT_INVALID_ARGUMENT, "index is out of bounds");
  }

  return nullptr;
  API_IMPL_END
}

ORT_API_STATUS_IMPL(OrtApis::GetStringTensorContent, _In_ const OrtValue* value, _Out_writes_bytes_all_(s_len) void* s,
                    size_t s_len, _Out_writes_all_(offsets_len) size_t* offsets, size_t offsets_len) {
  API_IMPL_BEGIN

  gsl::span<const std::string> str_span;
  if (auto* status = GetTensorStringSpan(*value, str_span)) {
    return status;
  }

  if (offsets_len != str_span.size()) {
    return OrtApis::CreateStatus(ORT_FAIL, "offsets buffer is not equal to tensor size");
  }

  size_t total_size = 0;
  for (const auto& str : str_span) {
    total_size += str.size();
  }

  if (s_len < total_size) {
    return OrtApis::CreateStatus(ORT_FAIL, "output buffer is too small. Use GetStringTensorDataLength.");
  }

  size_t f = 0;
  char* p = static_cast<char*>(s);
  for (const auto& str : str_span) {
    memcpy(p, str.data(), str.size());
    p += str.size();
    *offsets++ = f;
    f += str.size();
  }
  return nullptr;
  API_IMPL_END
}

ORT_API_STATUS_IMPL(OrtApis::GetStringTensorElement, _In_ const OrtValue* value,
                    size_t s_len, size_t index, _Out_writes_bytes_all_(s_len) void* s) {
  API_IMPL_BEGIN
  gsl::span<const std::string> str_span;
  if (auto* status = GetTensorStringSpan(*value, str_span)) {
    return status;
  }

  if (index < str_span.size()) {
    const auto& str = str_span[index];
    if (s_len < str.size()) {
      return OrtApis::CreateStatus(ORT_FAIL, "buffer size is too small for string element");
    }
    memcpy(s, str.data(), str.size());
  } else {
    return OrtApis::CreateStatus(ORT_INVALID_ARGUMENT, "element index is out of bounds");
  }
  return nullptr;
  API_IMPL_END
}

#define ORT_C_API_RETURN_IF_ERROR(expr)                 \
  do {                                                  \
    auto _status = (expr);                              \
    if ((!_status.IsOK())) return ToOrtStatus(_status); \
  } while (0)

#define DEFINE_RELEASE_ORT_OBJECT_FUNCTION(INPUT_TYPE, REAL_TYPE)                       \
  ORT_API(void, OrtApis::Release##INPUT_TYPE, _Frees_ptr_opt_ Ort##INPUT_TYPE* value) { \
    delete reinterpret_cast<REAL_TYPE*>(value);                                         \
  }

using DefListResult = std::pair<Status, const InputDefList*>;
using GetDefListFn = DefListResult (*)(const ::onnxruntime::InferenceSession*);
const auto get_inputs_fn = [](const ::onnxruntime::InferenceSession* session) -> DefListResult { return session->GetModelInputs(); };
const auto get_outputs_fn = [](const ::onnxruntime::InferenceSession* session) -> DefListResult { return session->GetModelOutputs(); };
const auto get_overridable_initializers_fn = [](const ::onnxruntime::InferenceSession* session) -> DefListResult { return session->GetOverridableInitializers(); };

static ORT_STATUS_PTR GetNodeDefListCountHelper(const OrtSession* sess, GetDefListFn get_fn, size_t* out) {
  API_IMPL_BEGIN
  auto session = reinterpret_cast<const ::onnxruntime::InferenceSession*>(sess);
  std::pair<Status, const InputDefList*> p = get_fn(session);
  if (!p.first.IsOK())
    return ToOrtStatus(p.first);
  *out = p.second->size();
  return nullptr;
  API_IMPL_END
}

ORT_API_STATUS_IMPL(OrtApis::SessionGetInputCount, _In_ const OrtSession* sess, _Out_ size_t* out) {
  return GetNodeDefListCountHelper(sess, get_inputs_fn, out);
}

ORT_API_STATUS_IMPL(OrtApis::SessionGetOutputCount, _In_ const OrtSession* sess, _Out_ size_t* out) {
  return GetNodeDefListCountHelper(sess, get_outputs_fn, out);
}

ORT_API_STATUS_IMPL(OrtApis::SessionGetOverridableInitializerCount, _In_ const OrtSession* sess, _Out_ size_t* out) {
  return GetNodeDefListCountHelper(sess, get_overridable_initializers_fn, out);
}

static ORT_STATUS_PTR GetNodeDefTypeInfoHelper(const OrtSession* sess, GetDefListFn get_fn, size_t index,
                                               _Outptr_ struct OrtTypeInfo** out) {
  API_IMPL_BEGIN
  auto session = reinterpret_cast<const ::onnxruntime::InferenceSession*>(sess);
  std::pair<Status, const InputDefList*> p = get_fn(session);
  if (!p.first.IsOK())
    return ToOrtStatus(p.first);
  if (p.second->size() <= index)
    return OrtApis::CreateStatus(ORT_FAIL, "out of index");
  const ONNX_NAMESPACE::TypeProto* type_proto = (*p.second)[index]->TypeAsProto();
  auto type_info = OrtTypeInfo::FromTypeProto(*type_proto);
  *out = type_info.release();
  return nullptr;
  API_IMPL_END
}

ORT_API_STATUS_IMPL(OrtApis::SessionGetInputTypeInfo, _In_ const OrtSession* sess, size_t index, _Outptr_ struct OrtTypeInfo** out) {
  return GetNodeDefTypeInfoHelper(sess, get_inputs_fn, index, out);
}

ORT_API_STATUS_IMPL(OrtApis::SessionGetOutputTypeInfo, _In_ const OrtSession* sess, size_t index, _Outptr_ struct OrtTypeInfo** out) {
  return GetNodeDefTypeInfoHelper(sess, get_outputs_fn, index, out);
}

ORT_API_STATUS_IMPL(OrtApis::SessionGetOverridableInitializerTypeInfo, _In_ const OrtSession* sess, size_t index, _Outptr_ struct OrtTypeInfo** out) {
  return GetNodeDefTypeInfoHelper(sess, get_overridable_initializers_fn, index, out);
}

char* onnxruntime::StrDup(const std::string& str, OrtAllocator* allocator) {
  char* output_string = reinterpret_cast<char*>(allocator->Alloc(allocator, str.size() + 1));
  memcpy(output_string, str.c_str(), str.size());
  output_string[str.size()] = '\0';
  return output_string;
}

static ORT_STATUS_PTR GetNodeDefNameImpl(_In_ const OrtSession* sess, size_t index, _Inout_ OrtAllocator* allocator,
                                         GetDefListFn get_fn, _Outptr_ char** output) {
  auto session = reinterpret_cast<const ::onnxruntime::InferenceSession*>(sess);
  std::pair<Status, const InputDefList*> p = get_fn(session);
  if (!p.first.IsOK())
    return ToOrtStatus(p.first);
  if (p.second == nullptr)
    return OrtApis::CreateStatus(ORT_FAIL, "internal error");
  const InputDefList& defs = *p.second;
  if (index >= defs.size())
    return OrtApis::CreateStatus(ORT_FAIL, "index out of range");
  *output = StrDup(defs[index]->Name(), allocator);
  return nullptr;
}

ORT_API_STATUS_IMPL(OrtApis::SessionEndProfiling, _In_ OrtSession* sess, _Inout_ OrtAllocator* allocator,
                    _Outptr_ char** out) {
  API_IMPL_BEGIN
  auto session = reinterpret_cast<::onnxruntime::InferenceSession*>(sess);
  auto profile_file_name = session->EndProfiling();
  *out = StrDup(profile_file_name, allocator);
  return nullptr;
  API_IMPL_END
}

ORT_API_STATUS_IMPL(OrtApis::SessionGetModelMetadata, _In_ const OrtSession* sess,
                    _Outptr_ OrtModelMetadata** out) {
  API_IMPL_BEGIN
  auto session = reinterpret_cast<const ::onnxruntime::InferenceSession*>(sess);
  auto p = session->GetModelMetadata();
  if (!p.first.IsOK())
    return ToOrtStatus(p.first);
  *out = reinterpret_cast<OrtModelMetadata*>(std::make_unique<ModelMetadata>(*p.second).release());
  return nullptr;
  API_IMPL_END
}

ORT_API_STATUS_IMPL(OrtApis::ModelMetadataGetProducerName,
                    _In_ const OrtModelMetadata* model_metadata,
                    _Inout_ OrtAllocator* allocator, _Outptr_ char** value) {
  API_IMPL_BEGIN
  auto producer_name = reinterpret_cast<const ::onnxruntime::ModelMetadata*>(model_metadata)->producer_name;
  *value = StrDup(producer_name, allocator);
  return nullptr;
  API_IMPL_END
}

ORT_API_STATUS_IMPL(OrtApis::ModelMetadataGetGraphName,
                    _In_ const OrtModelMetadata* model_metadata,
                    _Inout_ OrtAllocator* allocator, _Outptr_ char** value) {
  API_IMPL_BEGIN
  auto graph_name = reinterpret_cast<const ::onnxruntime::ModelMetadata*>(model_metadata)->graph_name;
  *value = StrDup(graph_name, allocator);
  return nullptr;
  API_IMPL_END
}

ORT_API_STATUS_IMPL(OrtApis::ModelMetadataGetDomain,
                    _In_ const OrtModelMetadata* model_metadata,
                    _Inout_ OrtAllocator* allocator, _Outptr_ char** value) {
  API_IMPL_BEGIN
  auto domain = reinterpret_cast<const ::onnxruntime::ModelMetadata*>(model_metadata)->domain;
  *value = StrDup(domain, allocator);
  return nullptr;
  API_IMPL_END
}

ORT_API_STATUS_IMPL(OrtApis::ModelMetadataGetDescription,
                    _In_ const OrtModelMetadata* model_metadata,
                    _Inout_ OrtAllocator* allocator, _Outptr_ char** value) {
  API_IMPL_BEGIN
  auto description = reinterpret_cast<const ::onnxruntime::ModelMetadata*>(model_metadata)->description;
  *value = StrDup(description, allocator);
  return nullptr;
  API_IMPL_END
}

ORT_API_STATUS_IMPL(OrtApis::ModelMetadataGetGraphDescription,
                    _In_ const OrtModelMetadata* model_metadata,
                    _Inout_ OrtAllocator* allocator, _Outptr_ char** value) {
  API_IMPL_BEGIN
  auto description = reinterpret_cast<const ::onnxruntime::ModelMetadata*>(model_metadata)->graph_description;
  *value = StrDup(description, allocator);
  return nullptr;
  API_IMPL_END
}

ORT_API_STATUS_IMPL(OrtApis::ModelMetadataLookupCustomMetadataMap, _In_ const OrtModelMetadata* model_metadata,
                    _Inout_ OrtAllocator* allocator, _In_ const char* key, _Outptr_result_maybenull_ char** value) {
  API_IMPL_BEGIN
  auto custom_metadata_map =
      reinterpret_cast<const ::onnxruntime::ModelMetadata*>(model_metadata)->custom_metadata_map;

  std::string temp(key);

  auto iter = custom_metadata_map.find(temp);

  if (iter == custom_metadata_map.end()) {
    *value = nullptr;
  } else {
    *value = StrDup(iter->second, allocator);
  }

  return nullptr;
  API_IMPL_END
}

ORT_API_STATUS_IMPL(OrtApis::ModelMetadataGetCustomMetadataMapKeys,
                    _In_ const OrtModelMetadata* model_metadata,
                    _Inout_ OrtAllocator* allocator, _Outptr_result_buffer_maybenull_(*num_keys) char*** keys, _Out_ int64_t* num_keys) {
  API_IMPL_BEGIN
  const auto& custom_metadata_map =
      reinterpret_cast<const ::onnxruntime::ModelMetadata*>(model_metadata)->custom_metadata_map;

  auto count = custom_metadata_map.size();
  if (count == 0) {
    *keys = nullptr;
  } else {
    // To guard against overflow in the next step where we compute bytes to allocate
    SafeInt<size_t> alloc_count(count);

    InlinedVector<Ort::AllocatedStringPtr> string_holders;
    string_holders.reserve(count);

    auto deletor = Ort::detail::AllocatedFree(allocator);
    // alloc_count * sizeof(...) will throw if there was an overflow which will be caught in API_IMPL_END
    // and be returned to the user as a status
    char** p = reinterpret_cast<char**>(allocator->Alloc(allocator, alloc_count * sizeof(char*)));
    assert(p != nullptr);

    // StrDup may throw
    std::unique_ptr<void, decltype(deletor)> array_guard(p, deletor);

    int64_t i = 0;
    for (const auto& e : custom_metadata_map) {
      auto* s = StrDup(e.first, allocator);
      string_holders.push_back(Ort::AllocatedStringPtr(s, deletor));
      p[i++] = s;
    }

    for (auto& s : string_holders) {
      s.release();
    }

    *keys = p;
    array_guard.release();
  }

  *num_keys = static_cast<int64_t>(count);
  return nullptr;
  API_IMPL_END
}

ORT_API_STATUS_IMPL(OrtApis::ModelMetadataGetVersion,
                    _In_ const OrtModelMetadata* model_metadata,
                    _Out_ int64_t* value) {
  API_IMPL_BEGIN
  *value = reinterpret_cast<const ::onnxruntime::ModelMetadata*>(model_metadata)->version;
  return nullptr;
  API_IMPL_END
}

ORT_API_STATUS_IMPL(OrtApis::SessionGetInputName, _In_ const OrtSession* sess, size_t index,
                    _Inout_ OrtAllocator* allocator, _Outptr_ char** output) {
  API_IMPL_BEGIN
  return GetNodeDefNameImpl(sess, index, allocator, get_inputs_fn, output);
  API_IMPL_END
}

ORT_API_STATUS_IMPL(OrtApis::SessionGetOutputName, _In_ const OrtSession* sess, size_t index,
                    _Inout_ OrtAllocator* allocator, _Outptr_ char** output) {
  API_IMPL_BEGIN
  return GetNodeDefNameImpl(sess, index, allocator, get_outputs_fn, output);
  API_IMPL_END
}

ORT_API_STATUS_IMPL(OrtApis::SessionGetOverridableInitializerName, _In_ const OrtSession* sess, size_t index,
                    _Inout_ OrtAllocator* allocator, _Outptr_ char** output) {
  API_IMPL_BEGIN
  return GetNodeDefNameImpl(sess, index, allocator, get_overridable_initializers_fn, output);
  API_IMPL_END
}

ORT_API_STATUS_IMPL(OrtApis::AllocatorAlloc, _Inout_ OrtAllocator* ptr, size_t size, _Outptr_ void** out) {
  API_IMPL_BEGIN
  *out = ptr->Alloc(ptr, size);
  return nullptr;
  API_IMPL_END
}

ORT_API_STATUS_IMPL(OrtApis::AllocatorFree, _Inout_ OrtAllocator* ptr, void* p) {
  API_IMPL_BEGIN
  ptr->Free(ptr, p);
  return nullptr;
  API_IMPL_END
}

ORT_API_STATUS_IMPL(OrtApis::AllocatorGetInfo, _In_ const OrtAllocator* ptr, _Outptr_ const struct OrtMemoryInfo** out) {
  API_IMPL_BEGIN
  *out = ptr->Info(ptr);
  return nullptr;
  API_IMPL_END
}

template <typename T>
ORT_STATUS_PTR OrtGetNumSequenceElements(const OrtValue* p_ml_value, size_t* out) {
  auto& data = p_ml_value->Get<T>();
  *out = data.size();
  return nullptr;
}

#if !defined(DISABLE_ML_OPS)
static constexpr int NUM_MAP_INDICES = 2;
#endif

static ORT_STATUS_PTR OrtGetValueCountImpl(const OrtValue* value, size_t* out) {
  ONNXType value_type;
  if (auto status = OrtApis::GetValueType(value, &value_type))
    return status;
  if (value_type == ONNX_TYPE_MAP) {
#if !defined(DISABLE_ML_OPS)
    *out = NUM_MAP_INDICES;
    return nullptr;
#else
    return OrtApis::CreateStatus(ORT_FAIL, "Map type is not supported in this build.");
#endif
  }
  if (value_type == ONNX_TYPE_SEQUENCE) {
    // Note: keep these in sync with the registered types in data_types.h
    if (value->IsTensorSequence()) {
      *out = value->Get<TensorSeq>().Size();
      return nullptr;
    } else {
#if !defined(DISABLE_ML_OPS)
      utils::ContainerChecker c_checker(value->Type());
      if (c_checker.IsSequenceOf<std::map<std::string, float>>()) {
        return OrtGetNumSequenceElements<VectorMapStringToFloat>(value, out);
      } else if (c_checker.IsSequenceOf<std::map<int64_t, float>>()) {
        return OrtGetNumSequenceElements<VectorMapInt64ToFloat>(value, out);
      } else {
        return OrtApis::CreateStatus(ORT_FAIL, "Input is not of one of the supported sequence types.");
      }
#else
      return OrtApis::CreateStatus(ORT_FAIL, "Map type is not supported in this build.");
#endif
    }
  } else {
    return OrtApis::CreateStatus(ORT_FAIL, "Input is not of type sequence or map.");
  }
}

ORT_API_STATUS_IMPL(OrtApis::GetValueCount, _In_ const OrtValue* value, _Out_ size_t* out) {
  API_IMPL_BEGIN
  return OrtGetValueCountImpl(value, out);
  API_IMPL_END
}

namespace c_api_internal {

#if !defined(DISABLE_ML_OPS)
///////////////////
// OrtGetValueImplSeqOfMap
template <typename T>
static ORT_STATUS_PTR OrtGetValueImplSeqOfMap(const OrtValue* p_ml_value, int index, _Outptr_ OrtValue** out) {
  using TKey = typename T::value_type::key_type;
  using TVal = typename T::value_type::mapped_type;
  using MapType = std::map<TKey, TVal>;
  auto& data_vec = p_ml_value->Get<T>();
  auto& data_elem = data_vec.at(index);
  auto copy_data_elem = std::make_unique<MapType>(data_elem);
  auto value = std::make_unique<OrtValue>();
  auto ml_type = DataTypeImpl::GetType<MapType>();
  value->Init(copy_data_elem.release(),
              ml_type,
              ml_type->GetDeleteFunc());
  *out = value.release();
  return nullptr;
}
#endif

ORT_STATUS_PTR PopulateTensorWithData(Tensor& tensor, bool is_string, _In_ const void* data_elem, size_t num_elems,
                                      size_t elem_size) {
  auto len = narrow<size_t>(tensor.Shape().Size());
  if (num_elems < len) {
    return OrtApis::CreateStatus(ORT_INVALID_ARGUMENT, "input array is too short");
  }
  if (!is_string) {
    memcpy(tensor.MutableDataRaw(), data_elem, elem_size * num_elems);
  } else {
    const std::string* strings = reinterpret_cast<const std::string*>(data_elem);
    auto str_span = gsl::make_span(strings, num_elems);
    auto* dst = tensor.MutableData<std::string>();
    std::copy(str_span.begin(), str_span.end(), dst);
  }
  return nullptr;
}

ORT_STATUS_PTR CreateTensorAndPopulate(MLDataType element_type, const int64_t* shape, size_t shape_len,
                                       const void* data, size_t num_elements, _Inout_ OrtAllocator* allocator, OrtValue& result) {
  ORT_API_RETURN_IF_ERROR(CreateTensorImpl(element_type, shape, shape_len, allocator, result));
  ORT_API_RETURN_IF_ERROR(PopulateTensorWithData(*result.GetMutable<Tensor>(), utils::IsDataTypeString(element_type),
                                                 data, num_elements, element_type->Size()));
  return nullptr;
}

}  // namespace c_api_internal
#ifdef _MSC_VER
#pragma warning(push)
#pragma warning(disable : 6101)
#endif

static ORT_STATUS_PTR OrtGetValueImplSeqOfTensors(_In_ const OrtValue* p_ml_value, int index, _Inout_ OrtAllocator* allocator,
                                                  _Outptr_ OrtValue** out) {
  const auto& data = p_ml_value->Get<TensorSeq>();
  const auto& one_tensor = data.Get(index);
  const auto& tensor_shape = one_tensor.Shape();
  auto result = std::make_unique<OrtValue>();
  ORT_API_RETURN_IF_ERROR(c_api_internal::CreateTensorAndPopulate(one_tensor.DataType(), tensor_shape.GetDims().data(),
                                                                  tensor_shape.NumDimensions(), one_tensor.DataRaw(),
                                                                  narrow<size_t>(one_tensor.Shape().Size()),
                                                                  allocator, *result));
  *out = result.release();
  return nullptr;
}

#ifdef _MSC_VER
#pragma warning(pop)
#endif

static ORT_STATUS_PTR OrtGetValueImplSeq(_In_ const OrtValue* value, int index, _Inout_ OrtAllocator* allocator,
                                         _Outptr_ OrtValue** out) {
  // Note: keep these in sync with the registered types in data_types.h
  if (value->IsTensorSequence()) {
    return OrtGetValueImplSeqOfTensors(value, index, allocator, out);
  } else {
#if !defined(DISABLE_ML_OPS)
    utils::ContainerChecker c_checker(value->Type());
    if (c_checker.IsSequenceOf<std::map<std::string, float>>()) {
      return c_api_internal::OrtGetValueImplSeqOfMap<VectorMapStringToFloat>(value, index, out);
    } else if (c_checker.IsSequenceOf<std::map<int64_t, float>>()) {
      return c_api_internal::OrtGetValueImplSeqOfMap<VectorMapInt64ToFloat>(value, index, out);
    } else {
      return OrtApis::CreateStatus(ORT_FAIL, "Input is not of one of the supported sequence types.");
    }
#else
    return OrtApis::CreateStatus(ORT_FAIL, "Map type is not supported in this build.");
#endif
  }
}

#if !defined(DISABLE_ML_OPS)
template <typename T>
static ORT_STATUS_PTR OrtGetValueImplMapHelper(_In_ const OrtValue* p_ml_value, int index,
                                               _Inout_ OrtAllocator* allocator, _Outptr_ OrtValue** out) {
  using namespace onnxruntime::utils;
  using TKey = typename T::key_type;
  using TVal = typename T::mapped_type;
  auto& data = p_ml_value->Get<T>();
  int64_t num_kv_pairs = data.size();
#if defined(_WIN32) && !defined(_M_AMD64)
  ORT_ENFORCE(static_cast<uint64_t>(num_kv_pairs) < std::numeric_limits<size_t>::max());
#endif
  const std::vector<int64_t> dims{num_kv_pairs};
  auto result = std::make_unique<OrtValue>();
  std::vector<TKey> vec_keys;
  std::vector<TVal> vec_vals;
  const void* data_ptr;
  size_t data_size;
  MLDataType element_type;
  switch (index) {
    case 0: {  // user is requesting keys
      element_type = DataTypeImpl::TensorTypeFromONNXEnum(GetONNXTensorElementDataType<TKey>())->GetElementType();
      vec_keys.reserve(static_cast<size_t>(num_kv_pairs));
      std::transform(data.cbegin(), data.cend(), std::back_inserter(vec_keys), [](const auto& k) { return k.first; });
      data_ptr = vec_keys.data();
      data_size = vec_keys.size();
    } break;
    case 1: {  // user is requesting values
      element_type = DataTypeImpl::TensorTypeFromONNXEnum(GetONNXTensorElementDataType<TVal>())->GetElementType();
      vec_vals.reserve(static_cast<size_t>(num_kv_pairs));
      std::transform(data.cbegin(), data.cend(), std::back_inserter(vec_vals), [](const auto& k) { return k.second; });
      data_ptr = vec_vals.data();
      data_size = vec_vals.size();
    } break;
    default:
      return OrtApis::CreateStatus(ORT_FAIL, "Invalid index requested for map type.");
  }
  ORT_API_RETURN_IF_ERROR(c_api_internal::CreateTensorAndPopulate(element_type, dims.data(), dims.size(), data_ptr,
                                                                  data_size, allocator, *result));
  *out = result.release();
  return nullptr;
}

static ORT_STATUS_PTR OrtGetValueImplMap(_In_ const OrtValue* value, int index, _Inout_ OrtAllocator* allocator,
                                         _Outptr_ OrtValue** out) {
  auto p_ml_value = reinterpret_cast<const OrtValue*>(value);
  auto type = p_ml_value->Type();
  // Note: keep these in sync with the registered types in data_types.h
  utils::ContainerChecker c_checker(type);
  if (c_checker.IsMap()) {
    if (c_checker.IsMapOf<std::string, std::string>()) {
      return OrtGetValueImplMapHelper<MapStringToString>(p_ml_value, index, allocator, out);
    } else if (c_checker.IsMapOf<std::string, int64_t>()) {
      return OrtGetValueImplMapHelper<MapStringToInt64>(p_ml_value, index, allocator, out);
    } else if (c_checker.IsMapOf<std::string, float>()) {
      return OrtGetValueImplMapHelper<MapStringToFloat>(p_ml_value, index, allocator, out);
    } else if (c_checker.IsMapOf<std::string, double>()) {
      return OrtGetValueImplMapHelper<MapStringToDouble>(p_ml_value, index, allocator, out);
    } else if (c_checker.IsMapOf<int64_t, std::string>()) {
      return OrtGetValueImplMapHelper<MapInt64ToString>(p_ml_value, index, allocator, out);
    } else if (c_checker.IsMapOf<int64_t, int64_t>()) {
      return OrtGetValueImplMapHelper<MapInt64ToInt64>(p_ml_value, index, allocator, out);
    } else if (c_checker.IsMapOf<int64_t, float>()) {
      return OrtGetValueImplMapHelper<MapInt64ToFloat>(p_ml_value, index, allocator, out);
    } else if (c_checker.IsMapOf<int64_t, double>()) {
      return OrtGetValueImplMapHelper<MapInt64ToDouble>(p_ml_value, index, allocator, out);
    }
  }
  return OrtApis::CreateStatus(ORT_FAIL, "Input is not of one of the supported map types.");
}
#endif

static ORT_STATUS_PTR OrtGetValueImpl(_In_ const OrtValue* value, int index, _Inout_ OrtAllocator* allocator,
                                      _Outptr_ OrtValue** out) {
  ONNXType value_type;
  if (auto status = OrtApis::GetValueType(value, &value_type))
    return status;
  if (value_type == ONNX_TYPE_MAP) {
#if !defined(DISABLE_ML_OPS)
    return OrtGetValueImplMap(value, index, allocator, out);
#else
    return OrtApis::CreateStatus(ORT_FAIL, "Map type is not supported in this build.");
#endif
  }
  if (value_type == ONNX_TYPE_SEQUENCE) {
    return OrtGetValueImplSeq(value, index, allocator, out);
  } else {
    return OrtApis::CreateStatus(ORT_FAIL, "Input is not of type sequence or map.");
  }
}

ORT_API_STATUS_IMPL(OrtApis::GetValue, _In_ const OrtValue* value, int index, _Inout_ OrtAllocator* allocator,
                    _Outptr_ OrtValue** out) {
  API_IMPL_BEGIN
  return OrtGetValueImpl(value, index, allocator, out);
  API_IMPL_END
}

///////////////////
// OrtCreateValue

#if !defined(DISABLE_ML_OPS)
template <typename T>
static ORT_STATUS_PTR OrtCreateValueImplSeqHelperMap(const OrtValue* const* in, size_t num_values,
                                                     _Outptr_ OrtValue** out) {
  using SeqType = std::vector<T>;
  auto seq_ptr = std::make_unique<SeqType>();
  seq_ptr->reserve(num_values);
  for (size_t idx = 0; idx < num_values; ++idx) {
    auto& m = reinterpret_cast<const OrtValue*>(in[idx])->Get<T>();
    seq_ptr->push_back(m);
  }
  // create OrtValue with this vector
  auto value = std::make_unique<OrtValue>();
  auto ml_type = DataTypeImpl::GetType<SeqType>();
  value->Init(seq_ptr.release(),
              ml_type,
              ml_type->GetDeleteFunc());
  *out = value.release();
  return nullptr;
}
#endif

static ORT_STATUS_PTR OrtCreateValueImplSeqHelper(const OrtValue* const* in, size_t num_values,
                                                  _Outptr_ OrtValue** out) {
  using namespace c_api_internal;
  auto dtype = in[0]->Get<Tensor>().DataType();
  auto seq_ptr = std::make_unique<TensorSeq>(dtype);
  seq_ptr->Reserve(num_values);

  for (size_t idx = 0; idx < num_values; ++idx) {
    ORT_ENFORCE(in[idx]->IsTensor(), "Expecting all elements to be tensors. Got: ", DataTypeImpl::ToString(in[idx]->Type()));
    auto tensor_elem_type = in[idx]->Get<Tensor>().DataType();

    // sequences must have tensors of the same data type
    if (tensor_elem_type != dtype) {
      return OrtApis::CreateStatus(ORT_FAIL,
                                   "Sequences must have tensors of the same data type. There was at least one tensor in the input that was different.");
    }

    seq_ptr->Add(*in[idx]);
  }

  // create OrtValue with this vector
  auto value = std::make_unique<OrtValue>();
  auto ml_type = DataTypeImpl::GetType<TensorSeq>();
  value->Init(seq_ptr.release(),
              ml_type,
              ml_type->GetDeleteFunc());
  *out = value.release();
  return nullptr;
}

static ORT_STATUS_PTR OrtCreateValueImplSeq(_In_reads_(num_values) const OrtValue* const* in, size_t num_values,
                                            _Outptr_ OrtValue** out) {
  // We only support limited sequence types. For the sake of simplicity the type of the first
  // OrtValue* in OrtValue** will determine the type of the vector used to create the output OrtValue
  // this type should be either a tensor of limited types or map of limited types
  const OrtValue* ovfirst = in[0];
  ONNXType first_value_type;
  if (auto status = OrtApis::GetValueType(ovfirst, &first_value_type))
    return status;
  // in onnxruntime type registrations we can support only a fixed vector types
  // this check ensures that the input conforms to that
  if (!(first_value_type == ONNX_TYPE_TENSOR || first_value_type == ONNX_TYPE_MAP)) {
    return OrtApis::CreateStatus(ORT_FAIL, "Each element of the sequence should be either tensor or map.");
  }
  // check if all OrtValues in the input array are of the same type
  // this is because even though the ONNX spec and this API spec supports heterogenous sequences,
  // only a fixed types are registered in onnxruntime
  for (size_t i = 0; i < num_values; ++i) {
    const OrtValue* ov = in[i];
    ONNXType ov_type;
    if (auto status = OrtApis::GetValueType(ov, &ov_type))
      return status;
    if (ov_type != first_value_type) {
      return OrtApis::CreateStatus(ORT_FAIL,
                                   "At least one element in the sequence is of a type different from others.");
    }
  }

  // finally create the output vector/MLValue
  auto first_mlvalue = reinterpret_cast<const OrtValue*>(ovfirst);
  if (first_value_type == ONNX_TYPE_TENSOR) {
    return OrtCreateValueImplSeqHelper(in, num_values, out);
  } else if (first_value_type == ONNX_TYPE_MAP) {
#if !defined(DISABLE_ML_OPS)
    auto map_type = first_mlvalue->Type();
    utils::ContainerChecker c_checker(map_type);
    if (c_checker.IsMapOf<std::string, float>()) {
      return OrtCreateValueImplSeqHelperMap<MapStringToFloat>(in, num_values, out);
    }
    if (c_checker.IsMapOf<int64_t, float>()) {
      return OrtCreateValueImplSeqHelperMap<MapInt64ToFloat>(in, num_values, out);
    } else {
      return OrtApis::CreateStatus(ORT_FAIL, "Input is not of one of the supported map types.");
    }
#else
    ORT_UNUSED_PARAMETER(first_mlvalue);
    return OrtApis::CreateStatus(ORT_FAIL, "Map type is not supported in this build.");
#endif

  } else {
    return OrtApis::CreateStatus(ORT_FAIL, "Unsupported input type");
  }
}

#if !defined(DISABLE_ML_OPS)
template <typename KeyType, typename ValueType>
static OrtStatus* OrtCreateMapMLValue(const Tensor& key_tensor, const Tensor& value_tensor, _Outptr_ OrtValue** out) {
  using MapType = std::map<KeyType, ValueType>;
  auto map_ptr = std::make_unique<MapType>();
  // iterate through the key and value tensors and populate map
  auto key_data = key_tensor.Data<KeyType>();
  auto value_data = value_tensor.Data<ValueType>();
  auto len = key_tensor.Shape().Size();
  ORT_ENFORCE(len >= 0 && static_cast<uint64_t>(len) < std::numeric_limits<size_t>::max());
  size_t num_kv_pairs = static_cast<size_t>(key_tensor.Shape().Size());
  for (size_t n = 0; n < num_kv_pairs; ++n, ++key_data, ++value_data) {
    map_ptr->insert({*key_data, *value_data});
  }
  // create ort_value with this map
  auto value = std::make_unique<OrtValue>();
  auto ml_type = DataTypeImpl::GetType<MapType>();
  value->Init(map_ptr.release(),
              ml_type,
              ml_type->GetDeleteFunc());
  *out = value.release();
  return nullptr;
}

template <typename KeyType>
static ORT_STATUS_PTR OrtCreateValueImplMapHelper(const Tensor& key_tensor, const Tensor& value_tensor,
                                                  _Outptr_ OrtValue** out) {
  auto value_type = value_tensor.DataType()->AsPrimitiveDataType();
  ORT_ENFORCE(value_type != nullptr, "Tensor must always contain primitive types. Found: ",
              DataTypeImpl::ToString(value_tensor.DataType()));

  switch (value_type->GetDataType()) {
    case ONNX_NAMESPACE::TensorProto_DataType_STRING:
      return OrtCreateMapMLValue<KeyType, std::string>(key_tensor, value_tensor, out);
      break;
    case ONNX_NAMESPACE::TensorProto_DataType_INT64:
      return OrtCreateMapMLValue<KeyType, int64_t>(key_tensor, value_tensor, out);
      break;
    case ONNX_NAMESPACE::TensorProto_DataType_FLOAT:
      return OrtCreateMapMLValue<KeyType, float>(key_tensor, value_tensor, out);
      break;
    case ONNX_NAMESPACE::TensorProto_DataType_DOUBLE:
      return OrtCreateMapMLValue<KeyType, double>(key_tensor, value_tensor, out);
      break;
    default:
      break;
  }

  std::string msg("Value type is not supported yet: ");
  msg += DataTypeImpl::ToString(value_tensor.DataType());
  return OrtApis::CreateStatus(ORT_FAIL, msg.c_str());
}

static ORT_STATUS_PTR OrtCreateValueImplMap(const OrtValue* const* in, size_t num_values, _Outptr_ OrtValue** out) {
  if (num_values != NUM_MAP_INDICES) {
    return OrtApis::CreateStatus(ORT_FAIL, "For map type num_values MUST be 2");
  }

  const OrtValue* ort_keys = in[0];
  auto p_key_ml_value = reinterpret_cast<const OrtValue*>(ort_keys);
  auto& key_tensor = p_key_ml_value->Get<Tensor>();

  const OrtValue* ort_values = in[1];
  auto p_value_ml_value = reinterpret_cast<const OrtValue*>(ort_values);
  auto& value_tensor = p_value_ml_value->Get<Tensor>();

  // as per data_types.h, we only support maps of primitive data types.
  if (key_tensor.Shape().NumDimensions() > 1 || value_tensor.Shape().NumDimensions() > 1) {
    return OrtApis::CreateStatus(ORT_FAIL, "Either the key tensor or the value tensor has NumDimensions > 1");
  }

  // since maps are represented by key and value tensors, their sizes have to be the same.
  if (key_tensor.Shape().Size() != value_tensor.Shape().Size()) {
    return OrtApis::CreateStatus(ORT_FAIL, "Key and value tensors have unequal number of elements.");
  }

  if (key_tensor.IsDataTypeString()) {
    return OrtCreateValueImplMapHelper<std::string>(key_tensor, value_tensor, out);
  }
  if (key_tensor.IsDataType<int64_t>()) {
    return OrtCreateValueImplMapHelper<int64_t>(key_tensor, value_tensor, out);
  }
  return OrtApis::CreateStatus(ORT_FAIL, "Key type is not supported yet.");
}
#endif

static ORT_STATUS_PTR OrtCreateValueImpl(_In_reads_(num_values) const OrtValue* const* in, size_t num_values,
                                         enum ONNXType value_type, _Outptr_ OrtValue** out) {
  if (num_values <= 0) {
    return OrtApis::CreateStatus(ORT_FAIL, "Number of values should be at least 1.");
  }
  if (value_type == ONNX_TYPE_MAP) {
#if !defined(DISABLE_ML_OPS)
    return OrtCreateValueImplMap(in, num_values, out);
#else
    return OrtApis::CreateStatus(ORT_FAIL, "Map type is not supported in this build.");
#endif
  }
  if (value_type == ONNX_TYPE_SEQUENCE) {
    return OrtCreateValueImplSeq(in, num_values, out);
  }
  return OrtApis::CreateStatus(ORT_FAIL, "Input is not of type sequence or map.");
}

ORT_API_STATUS_IMPL(OrtApis::CreateValue, _In_reads_(num_values) const OrtValue* const* in, size_t num_values,
                    enum ONNXType value_type, _Outptr_ OrtValue** out) {
  API_IMPL_BEGIN
  return OrtCreateValueImpl(in, num_values, value_type, out);
  API_IMPL_END
}

ORT_API_STATUS_IMPL(OrtApis::CreateOpaqueValue, _In_z_ const char* domain_name, _In_z_ const char* type_name,
                    _In_ const void* data_container, size_t data_container_size, _Outptr_ OrtValue** out) {
  API_IMPL_BEGIN
  std::string dtype("opaque(");
  dtype.append(domain_name).append(",").append(type_name).append(")");
  MLDataType ml_type = DataTypeImpl::GetDataType(dtype);
  ORT_ENFORCE(ml_type != nullptr,
              "Specified domain and type names combination does not refer to a registered opaque type");
  const auto* non_tensor_base = ml_type->AsNonTensorType();
  ORT_ENFORCE(non_tensor_base != nullptr, "Opaque type is not a non_tensor type!!!");
  std::unique_ptr<OrtValue> ort_val = std::make_unique<OrtValue>();
  non_tensor_base->FromDataContainer(data_container, data_container_size, *ort_val);
  *out = ort_val.release();
  API_IMPL_END
  return nullptr;
}

ORT_API_STATUS_IMPL(OrtApis::GetOpaqueValue, _In_ const char* domain_name, _In_ const char* type_name,
                    _In_ const OrtValue* in, _Out_ void* data_container, size_t data_container_size) {
  API_IMPL_BEGIN
  std::string dtype("opaque(");
  dtype.append(domain_name).append(",").append(type_name).append(")");
  MLDataType ml_type = DataTypeImpl::GetDataType(dtype);
  ORT_ENFORCE(ml_type != nullptr,
              "Specified domain and type names combination does not refer to a registered opaque type");
  const auto* non_tensor_base = ml_type->AsNonTensorType();
  ORT_ENFORCE(non_tensor_base != nullptr, "Opaque type is not a non_tensor type!!!");
  non_tensor_base->ToDataContainer(*in, data_container_size, data_container);
  API_IMPL_END
  return nullptr;
}

namespace {

struct ProviderBuffer {
  char** buffer_;
  char* next_write_;

  ProviderBuffer(char** buf, size_t p_count) {
    buffer_ = buf;
    next_write_ = DataStart(p_count);
  }

  char* DataStart(size_t p_count) { return reinterpret_cast<char*>(buffer_ + p_count); }
  // Return next buffer ptr
  void Append(const std::string& provider, size_t p_index) {
    // Maximum provider name length is now enforced at GetAvailableExecutionProviderNames()
    const size_t to_copy = provider.size();
#ifdef _MSC_VER
    memcpy_s(next_write_, to_copy, provider.data(), to_copy);
#elif defined(__APPLE__)
    memcpy(next_write_, provider.data(), to_copy);
#else
    memcpy(next_write_, provider.data(), to_copy);
#endif
    next_write_[to_copy] = 0;
    buffer_[p_index] = next_write_;
    next_write_ += to_copy + 1;
  }
};
}  // namespace

ORT_API_STATUS_IMPL(OrtApis::GetAvailableProviders, _Outptr_ char*** out_ptr,
                    _In_ int* providers_length) {
  API_IMPL_BEGIN
  const auto& available_providers = GetAvailableExecutionProviderNames();
  const size_t available_count = available_providers.size();

  if (available_count == 0) {
    out_ptr = nullptr;
    *providers_length = 0;
    return OrtApis::CreateStatus(ORT_FAIL, "Invalid build with no providers available");
  }

  size_t output_len = 0;
  for (const auto& p : available_providers) {
    output_len += p.size() + 1;
  }

  // We allocate and construct the buffer in char* to hold all the string pointers
  // followed by the actual string data. We allocate in terms of char* to make it convinient and avoid casts.
  const size_t ptrs_num = (sizeof(char*) * available_count + output_len + (sizeof(char*) - 1)) / sizeof(char*);
  auto total_buffer = std::make_unique<char*[]>(ptrs_num);
  ProviderBuffer provider_buffer(total_buffer.get(), available_count);

  for (size_t p_index = 0; p_index < available_count; p_index++) {
    provider_buffer.Append(available_providers[p_index], p_index);
  }

  *providers_length = narrow<int>(available_count);
  *out_ptr = total_buffer.release();
  API_IMPL_END
  return nullptr;
}

// This is a cleanup API, it should never return any failure
// so any no-throw code can rely on it.
ORT_API_STATUS_IMPL(OrtApis::ReleaseAvailableProviders, _In_ char** ptr,
                    _In_ int /* providers_length */) {
  API_IMPL_BEGIN
  // take possession of the memory and deallocate it
  std::unique_ptr<char*[]> g(ptr);
  API_IMPL_END
  return nullptr;
}

ORT_API_STATUS_IMPL(OrtApis::GetExecutionProviderApi,
                    [[maybe_unused]] _In_ const char* provider_name,
                    [[maybe_unused]] _In_ uint32_t version,
                    _Outptr_ const void** provider_api) {
  API_IMPL_BEGIN

  *provider_api = nullptr;
#ifdef USE_DML
  if (strcmp(provider_name, "DML") == 0) {
    *provider_api = GetOrtDmlApi(version);
    if (*provider_api == nullptr) {
      return OrtApis::CreateStatus(ORT_INVALID_ARGUMENT, "Specified version is not supported for the DirectML provider.");
    }
    return NULL;
  }
#endif

  return OrtApis::CreateStatus(ORT_INVALID_ARGUMENT, "Specified provider is not supported.");
  API_IMPL_END
}

ORT_API_STATUS_IMPL(OrtApis::TensorAt, _Inout_ OrtValue* value, const int64_t* location_values, size_t location_values_count,
                    _Outptr_ void** out) {
  TENSOR_READWRITE_API_BEGIN

  if (tensor->IsDataTypeString()) {
    return OrtApis::CreateStatus(ORT_INVALID_ARGUMENT, "this API does not support strings");
  }

  const auto& tensor_shape = tensor->Shape();
  const auto num_dimensions = tensor_shape.NumDimensions();
  if (location_values_count != num_dimensions) {
    return OrtApis::CreateStatus(ORT_INVALID_ARGUMENT, "location dimensions do not match shape size");
  }

  for (size_t i = 0; i < location_values_count; i++) {
    if (location_values[i] >= tensor_shape[i] || location_values[i] < 0) {
      return OrtApis::CreateStatus(ORT_INVALID_ARGUMENT, "invalid location range");
    }
  }

  // compute strides
  // TensorPitches p;
  std::vector<int64_t> strides(num_dimensions);
  {
    int64_t stride = 1;
    for (size_t dim = num_dimensions; dim > 0; --dim) {
      strides[dim - 1] = stride;
      stride *= tensor_shape[dim - 1];
    }
  }

  // For Scalers the offset would always be zero
  int64_t offset = 0;
  for (size_t i = 0; i < num_dimensions; i++) {
    offset += location_values[i] * strides[i];
  }

  auto data = reinterpret_cast<char*>(tensor->MutableDataRaw()) + tensor->DataType()->Size() * offset;
  *out = data;
  return nullptr;
  API_IMPL_END
}

ORT_API_STATUS_IMPL(OrtApis::SetLanguageProjection, _In_ const OrtEnv* ort_env, _In_ OrtLanguageProjection projection) {
  API_IMPL_BEGIN
  ORT_UNUSED_PARAMETER(ort_env);
  // note telemetry is controlled via the platform Env object, not the OrtEnv object instance
  const Env& env = Env::Default();
  env.GetTelemetryProvider().SetLanguageProjection(static_cast<uint32_t>(projection));
  return nullptr;
  API_IMPL_END
}

ORT_API_STATUS_IMPL(OrtApis::SessionGetProfilingStartTimeNs, _In_ const OrtSession* sess, _Out_ uint64_t* out) {
  API_IMPL_BEGIN
  const auto* session = reinterpret_cast<const ::onnxruntime::InferenceSession*>(sess);
  auto profiling_start_time = session->GetProfiling().GetStartTimeNs();
  *out = static_cast<uint64_t>(profiling_start_time);
  return nullptr;
  API_IMPL_END
}

// End support for non-tensor types

ORT_API_STATUS_IMPL(OrtApis::CreateArenaCfg, _In_ size_t max_mem, int arena_extend_strategy, int initial_chunk_size_bytes,
                    int max_dead_bytes_per_chunk, _Outptr_ OrtArenaCfg** out) {
  API_IMPL_BEGIN
  auto cfg = std::make_unique<OrtArenaCfg>();
  cfg->max_mem = max_mem;
  cfg->arena_extend_strategy = arena_extend_strategy;
  cfg->initial_chunk_size_bytes = initial_chunk_size_bytes;
  cfg->max_dead_bytes_per_chunk = max_dead_bytes_per_chunk;
  cfg->max_dead_bytes_per_chunk = -1L;
  *out = cfg.release();
  return nullptr;
  API_IMPL_END
}

ORT_API_STATUS_IMPL(OrtApis::CreateArenaCfgV2, _In_reads_(num_keys) const char* const* arena_config_keys, _In_reads_(num_keys) const size_t* arena_config_values,
                    _In_ size_t num_keys, _Outptr_ OrtArenaCfg** out) {
  API_IMPL_BEGIN
  auto cfg = std::make_unique<OrtArenaCfg>();

  for (size_t i = 0; i < num_keys; ++i) {
    if (strcmp(arena_config_keys[i], "max_mem") == 0) {
      cfg->max_mem = arena_config_values[i];
    } else if (strcmp(arena_config_keys[i], "arena_extend_strategy") == 0) {
      cfg->arena_extend_strategy = static_cast<int>(arena_config_values[i]);
    } else if (strcmp(arena_config_keys[i], "initial_chunk_size_bytes") == 0) {
      cfg->initial_chunk_size_bytes = static_cast<int>(arena_config_values[i]);
    } else if (strcmp(arena_config_keys[i], "max_dead_bytes_per_chunk") == 0) {
      cfg->max_dead_bytes_per_chunk = static_cast<int>(arena_config_values[i]);
    } else if (strcmp(arena_config_keys[i], "initial_growth_chunk_size_bytes") == 0) {
      cfg->initial_growth_chunk_size_bytes = static_cast<int>(arena_config_values[i]);
    } else if (strcmp(arena_config_keys[i], "max_power_of_two_extend_bytes") == 0) {
      cfg->max_power_of_two_extend_bytes = static_cast<int64_t>(arena_config_values[i]);
    } else {
      std::ostringstream oss;
      oss << "Invalid key found: " << arena_config_keys[i];

      return CreateStatus(ORT_INVALID_ARGUMENT, oss.str().c_str());
    }
  }

  *out = cfg.release();
  return nullptr;
  API_IMPL_END
}

// Allow using raw new/delete because this is for C.
ORT_API(void, OrtApis::ReleaseArenaCfg, _Frees_ptr_opt_ OrtArenaCfg* ptr) {
  std::unique_ptr<OrtArenaCfg> g(ptr);
}

ORT_API_STATUS_IMPL(OrtApis::CreatePrepackedWeightsContainer, _Outptr_ OrtPrepackedWeightsContainer** out) {
  API_IMPL_BEGIN
  std::unique_ptr<PrepackedWeightsContainer> container = std::make_unique<PrepackedWeightsContainer>();
  *out = reinterpret_cast<OrtPrepackedWeightsContainer*>(container.release());
  return nullptr;
  API_IMPL_END
}

ORT_API(void, OrtApis::ReleasePrepackedWeightsContainer, _Frees_ptr_opt_ OrtPrepackedWeightsContainer* ptr) {
  delete reinterpret_cast<PrepackedWeightsContainer*>(ptr);
}

ORT_API_STATUS_IMPL(OrtApis::CreateSessionWithPrepackedWeightsContainer, _In_ const OrtEnv* env, _In_ const ORTCHAR_T* model_path,
                    _In_ const OrtSessionOptions* options, _Inout_ OrtPrepackedWeightsContainer* prepacked_weights_container,
                    _Outptr_ OrtSession** out) {
  API_IMPL_BEGIN
  std::unique_ptr<onnxruntime::InferenceSession> sess;
  OrtStatus* status = nullptr;
  *out = nullptr;

  ORT_TRY {
    ORT_API_RETURN_IF_ERROR(CreateSessionAndLoadModel(options, env, model_path, nullptr, 0, sess));
    ORT_API_RETURN_IF_ERROR(InitializeSession(options, sess, prepacked_weights_container));

    *out = reinterpret_cast<OrtSession*>(sess.release());
  }
  ORT_CATCH(const std::exception& e) {
    ORT_HANDLE_EXCEPTION([&]() {
      status = OrtApis::CreateStatus(ORT_FAIL, e.what());
    });
  }

  return status;
  API_IMPL_END
}

ORT_API_STATUS_IMPL(OrtApis::CreateSessionFromArrayWithPrepackedWeightsContainer, _In_ const OrtEnv* env,
                    _In_ const void* model_data, size_t model_data_length,
                    _In_ const OrtSessionOptions* options, _Inout_ OrtPrepackedWeightsContainer* prepacked_weights_container,
                    _Outptr_ OrtSession** out) {
  API_IMPL_BEGIN
  std::unique_ptr<onnxruntime::InferenceSession> sess;
  OrtStatus* status = nullptr;
  *out = nullptr;

  ORT_TRY {
    ORT_API_RETURN_IF_ERROR(CreateSessionAndLoadModel(options, env, nullptr, model_data,
                                                      model_data_length, sess));
    ORT_API_RETURN_IF_ERROR(InitializeSession(options, sess, prepacked_weights_container));

    *out = reinterpret_cast<OrtSession*>(sess.release());
  }
  ORT_CATCH(const std::exception& e) {
    ORT_HANDLE_EXCEPTION([&]() {
      status = OrtApis::CreateStatus(ORT_FAIL, e.what());
    });
  }

  return status;
  API_IMPL_END
}

ORT_API_STATUS_IMPL(OrtApis::GetTensorMemoryInfo, _In_ const OrtValue* value, _Outptr_ const OrtMemoryInfo** memory_info) {
  TENSOR_READ_API_BEGIN
  *memory_info = &tensor.Location();
  return nullptr;
  API_IMPL_END
}

ORT_API_STATUS_IMPL(OrtApis::SessionOptionsSetCustomCreateThreadFn, _Inout_ OrtSessionOptions* options, _In_ OrtCustomCreateThreadFn ort_custom_create_thread_fn) {
  API_IMPL_BEGIN
  options->value.custom_create_thread_fn = ort_custom_create_thread_fn;
  return nullptr;
  API_IMPL_END
}

ORT_API_STATUS_IMPL(OrtApis::SessionOptionsSetCustomThreadCreationOptions, _Inout_ OrtSessionOptions* options, _In_ void* ort_custom_thread_creation_options) {
  API_IMPL_BEGIN
  options->value.custom_thread_creation_options = ort_custom_thread_creation_options;
  return nullptr;
  API_IMPL_END
}

ORT_API_STATUS_IMPL(OrtApis::SessionOptionsSetCustomJoinThreadFn, _Inout_ OrtSessionOptions* options, _In_ OrtCustomJoinThreadFn ort_custom_join_thread_fn) {
  API_IMPL_BEGIN
  options->value.custom_join_thread_fn = ort_custom_join_thread_fn;
  return nullptr;
  API_IMPL_END
}

ORT_API(const OrtTrainingApi*, OrtApis::GetTrainingApi, uint32_t version) {
#ifdef ENABLE_TRAINING_APIS
  if (version >= 13 && version <= ORT_API_VERSION)
    return OrtTrainingApis::GetTrainingApi(version);

  fprintf(stderr, "The given version [%u] is not supported. Training api only supports version 13 to %u.\n",
          version, ORT_API_VERSION);
  return nullptr;
#else

  ORT_UNUSED_PARAMETER(version);

  return nullptr;
#endif
}

static constexpr OrtApiBase ort_api_base = {
    &OrtApis::GetApi,
    &OrtApis::GetVersionString};

/* Rules on how to add a new Ort API version

In general, NEVER remove or rearrange the members in this structure unless a new version is being created. The
goal is for newer shared libraries of the Onnx Runtime to work with binaries targeting the previous versions.
In order to do that we need to ensure older binaries get the older interfaces they are expecting.

If the next version of the OrtApi only adds members, new members can be added at the end of the OrtApi structure
without breaking anything. In this case, rename the ort_api_# structure in a way that shows the range of versions
it supports, for example 'ort_api_1_to_2', and then GetApi can return the same structure for a range of versions.

If methods need to be removed or rearranged, then make a copy of the OrtApi structure and name it 'OrtApi#to#'.
The latest Api should always be named just OrtApi. Then make a copy of the latest ort_api_* structure below and
name it ort_api_# to match the latest version number supported, you'll need to be sure the structure types match
the API they're for (the compiler should complain if this isn't correct).

If there is no desire to have the headers still expose the older APIs (clutter, documentation, etc) then the
definition should be moved to a file included by this file so that it's still defined here for binary compatibility
but isn't visible in public headers.

So for example, if we wanted to just add some new members to the ort_api_1_to_2, we'd take the following steps:

    In include\onnxruntime\core\session\onnxruntime_c_api.h we'd just add the members to the end of the structure

    In this file, we'd correspondingly add the member values to the end of the ort_api_1_to_2 structure, and also rename
    it to ort_api_1_to_3.

    Then in GetApi we'd make it return ort_api_1_to_3 for versions 1 through 3.

Second example, if we wanted to add and remove some members, we'd do this:

    In include\onnxruntime\core\session\onnxruntime_c_api.h we'd make a copy of the OrtApi structure and name the
    old one OrtApi1to2. In the new OrtApi we'd add or remove any members that we desire.

    In this file, we'd create a new copy of ort_api_1_to_2 called ort_api_3 and make the corresponding changes that were
    made to the new OrtApi.

    In GetApi we now make it return ort_api_3 for version 3.
*/

static constexpr OrtApi ort_api_1_to_16 = {
    // NOTE: The ordering of these fields MUST not change after that version has shipped since existing binaries depend on this ordering.

    // Shipped as version 1 - DO NOT MODIFY (see above text for more information)
    &OrtApis::CreateStatus,
    &OrtApis::GetErrorCode,
    &OrtApis::GetErrorMessage,

    &OrtApis::CreateEnv,
    &OrtApis::CreateEnvWithCustomLogger,
    &OrtApis::EnableTelemetryEvents,
    &OrtApis::DisableTelemetryEvents,

    &OrtApis::CreateSession,
    &OrtApis::CreateSessionFromArray,
    &OrtApis::Run,

    &OrtApis::CreateSessionOptions,
    &OrtApis::SetOptimizedModelFilePath,
    &OrtApis::CloneSessionOptions,
    &OrtApis::SetSessionExecutionMode,
    &OrtApis::EnableProfiling,
    &OrtApis::DisableProfiling,
    &OrtApis::EnableMemPattern,
    &OrtApis::DisableMemPattern,
    &OrtApis::EnableCpuMemArena,
    &OrtApis::DisableCpuMemArena,
    &OrtApis::SetSessionLogId,
    &OrtApis::SetSessionLogVerbosityLevel,
    &OrtApis::SetSessionLogSeverityLevel,
    &OrtApis::SetSessionGraphOptimizationLevel,
    &OrtApis::SetIntraOpNumThreads,
    &OrtApis::SetInterOpNumThreads,

    &OrtApis::CreateCustomOpDomain,
    &OrtApis::CustomOpDomain_Add,
    &OrtApis::AddCustomOpDomain,
    &OrtApis::RegisterCustomOpsLibrary,

    &OrtApis::SessionGetInputCount,
    &OrtApis::SessionGetOutputCount,
    &OrtApis::SessionGetOverridableInitializerCount,
    &OrtApis::SessionGetInputTypeInfo,
    &OrtApis::SessionGetOutputTypeInfo,
    &OrtApis::SessionGetOverridableInitializerTypeInfo,
    &OrtApis::SessionGetInputName,
    &OrtApis::SessionGetOutputName,
    &OrtApis::SessionGetOverridableInitializerName,

    &OrtApis::CreateRunOptions,
    &OrtApis::RunOptionsSetRunLogVerbosityLevel,
    &OrtApis::RunOptionsSetRunLogSeverityLevel,
    &OrtApis::RunOptionsSetRunTag,
    &OrtApis::RunOptionsGetRunLogVerbosityLevel,
    &OrtApis::RunOptionsGetRunLogSeverityLevel,
    &OrtApis::RunOptionsGetRunTag,
    &OrtApis::RunOptionsSetTerminate,
    &OrtApis::RunOptionsUnsetTerminate,

    &OrtApis::CreateTensorAsOrtValue,
    &OrtApis::CreateTensorWithDataAsOrtValue,
    &OrtApis::IsTensor,
    &OrtApis::GetTensorMutableData,

    &OrtApis::FillStringTensor,
    &OrtApis::GetStringTensorDataLength,
    &OrtApis::GetStringTensorContent,

    &OrtApis::CastTypeInfoToTensorInfo,
    &OrtApis::GetOnnxTypeFromTypeInfo,
    &OrtApis::CreateTensorTypeAndShapeInfo,
    &OrtApis::SetTensorElementType,

    &OrtApis::SetDimensions,
    &OrtApis::GetTensorElementType,
    &OrtApis::GetDimensionsCount,
    &OrtApis::GetDimensions,
    &OrtApis::GetSymbolicDimensions,
    &OrtApis::GetTensorShapeElementCount,
    &OrtApis::GetTensorTypeAndShape,
    &OrtApis::GetTypeInfo,
    &OrtApis::GetValueType,
    &OrtApis::CreateMemoryInfo,
    &OrtApis::CreateCpuMemoryInfo,
    &OrtApis::CompareMemoryInfo,
    &OrtApis::MemoryInfoGetName,
    &OrtApis::MemoryInfoGetId,
    &OrtApis::MemoryInfoGetMemType,
    &OrtApis::MemoryInfoGetType,
    &OrtApis::AllocatorAlloc,
    &OrtApis::AllocatorFree,
    &OrtApis::AllocatorGetInfo,
    &OrtApis::GetAllocatorWithDefaultOptions,
    &OrtApis::AddFreeDimensionOverride,
    &OrtApis::GetValue,
    &OrtApis::GetValueCount,
    &OrtApis::CreateValue,
    &OrtApis::CreateOpaqueValue,
    &OrtApis::GetOpaqueValue,

    &OrtApis::KernelInfoGetAttribute_float,
    &OrtApis::KernelInfoGetAttribute_int64,
    &OrtApis::KernelInfoGetAttribute_string,
    &OrtApis::KernelContext_GetInputCount,
    &OrtApis::KernelContext_GetOutputCount,
    &OrtApis::KernelContext_GetInput,
    &OrtApis::KernelContext_GetOutput,

    &OrtApis::ReleaseEnv,
    &OrtApis::ReleaseStatus,
    &OrtApis::ReleaseMemoryInfo,
    &OrtApis::ReleaseSession,
    &OrtApis::ReleaseValue,
    &OrtApis::ReleaseRunOptions,
    &OrtApis::ReleaseTypeInfo,
    &OrtApis::ReleaseTensorTypeAndShapeInfo,
    &OrtApis::ReleaseSessionOptions,
    &OrtApis::ReleaseCustomOpDomain,
    // End of Version 1 - DO NOT MODIFY ABOVE (see above text for more information)

    &OrtApis::GetDenotationFromTypeInfo,
    &OrtApis::CastTypeInfoToMapTypeInfo,
    &OrtApis::CastTypeInfoToSequenceTypeInfo,
    &OrtApis::GetMapKeyType,
    &OrtApis::GetMapValueType,
    &OrtApis::GetSequenceElementType,
    &OrtApis::ReleaseMapTypeInfo,
    &OrtApis::ReleaseSequenceTypeInfo,
    &OrtApis::SessionEndProfiling,
    &OrtApis::SessionGetModelMetadata,
    &OrtApis::ModelMetadataGetProducerName,
    &OrtApis::ModelMetadataGetGraphName,
    &OrtApis::ModelMetadataGetDomain,
    &OrtApis::ModelMetadataGetDescription,
    &OrtApis::ModelMetadataLookupCustomMetadataMap,
    &OrtApis::ModelMetadataGetVersion,
    &OrtApis::ReleaseModelMetadata,
    // End of Version 2 - DO NOT MODIFY ABOVE (see above text for more information)

    &OrtApis::CreateEnvWithGlobalThreadPools,
    &OrtApis::DisablePerSessionThreads,
    &OrtApis::CreateThreadingOptions,
    &OrtApis::ReleaseThreadingOptions,
    &OrtApis::ModelMetadataGetCustomMetadataMapKeys,
    &OrtApis::AddFreeDimensionOverrideByName,
    // End of Version 3 - DO NOT MODIFY ABOVE (see above text for more information)

    &OrtApis::GetAvailableProviders,
    &OrtApis::ReleaseAvailableProviders,
    // End of Version 4 - DO NOT MODIFY ABOVE (see above text for more information)

    &OrtApis::GetStringTensorElementLength,
    &OrtApis::GetStringTensorElement,
    &OrtApis::FillStringTensorElement,
    &OrtApis::AddSessionConfigEntry,

    // IoBinding and above are propagated in the same order to C# API
    // Do not move
    &OrtApis::CreateAllocator,
    &OrtApis::ReleaseAllocator,
    &OrtApis::RunWithBinding,
    &OrtApis::CreateIoBinding,
    &OrtApis::ReleaseIoBinding,
    &OrtApis::BindInput,
    &OrtApis::BindOutput,
    &OrtApis::BindOutputToDevice,
    &OrtApis::GetBoundOutputNames,
    &OrtApis::GetBoundOutputValues,
    &OrtApis::ClearBoundInputs,
    &OrtApis::ClearBoundOutputs,
    &OrtApis::TensorAt,
    &OrtApis::CreateAndRegisterAllocator,
    &OrtApis::SetLanguageProjection,
    &OrtApis::SessionGetProfilingStartTimeNs,
    &OrtApis::SetGlobalIntraOpNumThreads,
    &OrtApis::SetGlobalInterOpNumThreads,
    &OrtApis::SetGlobalSpinControl,
    // End of Version 5 - DO NOT MODIFY ABOVE (see above text for more information)

    &OrtApis::AddInitializer,
    &OrtApis::CreateEnvWithCustomLoggerAndGlobalThreadPools,
    &OrtApis::SessionOptionsAppendExecutionProvider_CUDA,
    &OrtApis::SessionOptionsAppendExecutionProvider_ROCM,
    &OrtApis::SessionOptionsAppendExecutionProvider_OpenVINO,
    &OrtApis::SetGlobalDenormalAsZero,
    &OrtApis::CreateArenaCfg,
    &OrtApis::ReleaseArenaCfg,
    // End of Version 6 - DO NOT MODIFY ABOVE (see above text for more information)

    &OrtApis::ModelMetadataGetGraphDescription,
    &OrtApis::SessionOptionsAppendExecutionProvider_TensorRT,
    &OrtApis::SetCurrentGpuDeviceId,
    &OrtApis::GetCurrentGpuDeviceId,
    // End of Version 7 - DO NOT MODIFY ABOVE (see above text for more information)

    &OrtApis::KernelInfoGetAttributeArray_float,
    &OrtApis::KernelInfoGetAttributeArray_int64,
    &OrtApis::CreateArenaCfgV2,
    &OrtApis::AddRunConfigEntry,
    &OrtApis::CreatePrepackedWeightsContainer,
    &OrtApis::ReleasePrepackedWeightsContainer,
    &OrtApis::CreateSessionWithPrepackedWeightsContainer,
    &OrtApis::CreateSessionFromArrayWithPrepackedWeightsContainer,
    // End of Version 8 - DO NOT MODIFY ABOVE (see above text for more information)

    &OrtApis::SessionOptionsAppendExecutionProvider_TensorRT_V2,
    &OrtApis::CreateTensorRTProviderOptions,
    &OrtApis::UpdateTensorRTProviderOptions,
    &OrtApis::GetTensorRTProviderOptionsAsString,
    &OrtApis::ReleaseTensorRTProviderOptions,
    &OrtApis::EnableOrtCustomOps,
    &OrtApis::RegisterAllocator,
    &OrtApis::UnregisterAllocator,
    &OrtApis::IsSparseTensor,
    &OrtApis::CreateSparseTensorAsOrtValue,
    &OrtApis::FillSparseTensorCoo,
    &OrtApis::FillSparseTensorCsr,
    &OrtApis::FillSparseTensorBlockSparse,
    &OrtApis::CreateSparseTensorWithValuesAsOrtValue,
    &OrtApis::UseCooIndices,
    &OrtApis::UseCsrIndices,
    &OrtApis::UseBlockSparseIndices,
    &OrtApis::GetSparseTensorFormat,
    &OrtApis::GetSparseTensorValuesTypeAndShape,
    &OrtApis::GetSparseTensorValues,
    &OrtApis::GetSparseTensorIndicesTypeShape,
    &OrtApis::GetSparseTensorIndices,
    // End of Version 9 - DO NOT MODIFY ABOVE (see above text for more information)

    &OrtApis::HasValue,
    &OrtApis::KernelContext_GetGPUComputeStream,
    &OrtApis::GetTensorMemoryInfo,
    &OrtApis::GetExecutionProviderApi,
    &OrtApis::SessionOptionsSetCustomCreateThreadFn,
    &OrtApis::SessionOptionsSetCustomThreadCreationOptions,
    &OrtApis::SessionOptionsSetCustomJoinThreadFn,
    &OrtApis::SetGlobalCustomCreateThreadFn,
    &OrtApis::SetGlobalCustomThreadCreationOptions,
    &OrtApis::SetGlobalCustomJoinThreadFn,
    &OrtApis::SynchronizeBoundInputs,
    &OrtApis::SynchronizeBoundOutputs,
    // End of Version 10 - DO NOT MODIFY ABOVE (see above text for more information)

    &OrtApis::SessionOptionsAppendExecutionProvider_CUDA_V2,
    &OrtApis::CreateCUDAProviderOptions,
    &OrtApis::UpdateCUDAProviderOptions,
    &OrtApis::GetCUDAProviderOptionsAsString,
    &OrtApis::ReleaseCUDAProviderOptions,
    &OrtApis::SessionOptionsAppendExecutionProvider_MIGraphX,
    // End of Version 11 - DO NOT MODIFY ABOVE (see above text for more information)

    &OrtApis::AddExternalInitializers,
    &OrtApis::CreateOpAttr,
    &OrtApis::ReleaseOpAttr,
    &OrtApis::CreateOp,
    &OrtApis::InvokeOp,
    &OrtApis::ReleaseOp,
    &OrtApis::SessionOptionsAppendExecutionProvider,
    &OrtApis::CopyKernelInfo,
    &OrtApis::ReleaseKernelInfo,
    // End of Version 12 - DO NOT MODIFY ABOVE (see above text for more information)

    // Start of Version 13 API in progress, safe to modify/rename/rearrange until we ship
    &OrtApis::GetTrainingApi,
    &OrtApis::SessionOptionsAppendExecutionProvider_CANN,
    &OrtApis::CreateCANNProviderOptions,
    &OrtApis::UpdateCANNProviderOptions,
    &OrtApis::GetCANNProviderOptionsAsString,
    &OrtApis::ReleaseCANNProviderOptions,
    // End of Version 13 - DO NOT MODIFY ABOVE (see above text for more information)

    // Start of Version 14 API in progress, safe to modify/rename/rearrange until we ship
    &OrtApis::MemoryInfoGetDeviceType,
    &OrtApis::UpdateEnvWithCustomLogLevel,
    &OrtApis::SetGlobalIntraOpThreadAffinity,
    &OrtApis::RegisterCustomOpsLibrary_V2,
    &OrtApis::RegisterCustomOpsUsingFunction,
    &OrtApis::KernelInfo_GetInputCount,
    &OrtApis::KernelInfo_GetOutputCount,
    &OrtApis::KernelInfo_GetInputName,
    &OrtApis::KernelInfo_GetOutputName,
    &OrtApis::KernelInfo_GetInputTypeInfo,
    &OrtApis::KernelInfo_GetOutputTypeInfo,
    &OrtApis::KernelInfoGetAttribute_tensor,
    &OrtApis::HasSessionConfigEntry,
    &OrtApis::GetSessionConfigEntry,
    // End of Version 14 - DO NOT MODIFY ABOVE (see above text for more information)

    // Start of Version 15 API in progress, safe to modify/rename/rearrange until we ship
    &OrtApis::SessionOptionsAppendExecutionProvider_Dnnl,
    &OrtApis::CreateDnnlProviderOptions,
    &OrtApis::UpdateDnnlProviderOptions,
    &OrtApis::GetDnnlProviderOptionsAsString,
    &OrtApis::ReleaseDnnlProviderOptions,
    &OrtApis::KernelInfo_GetNodeName,
    &OrtApis::KernelInfo_GetLogger,
    &OrtApis::KernelContext_GetLogger,
    &OrtApis::Logger_LogMessage,
    &OrtApis::Logger_GetLoggingSeverityLevel,
    &OrtApis::KernelInfoGetConstantInput_tensor,
    &OrtApis::CastTypeInfoToOptionalTypeInfo,
    &OrtApis::GetOptionalContainedTypeInfo,
    &OrtApis::GetResizedStringTensorElementBuffer,
    &OrtApis::KernelContext_GetAllocator,
    &OrtApis::GetBuildInfoString,
    // End of Version 15 - DO NOT MODIFY ABOVE (see above text for more information)

    // Start of Version 16 API in progress, safe to modify/rename/rearrange until we ship
    &OrtApis::CreateROCMProviderOptions,
    &OrtApis::UpdateROCMProviderOptions,
    &OrtApis::GetROCMProviderOptionsAsString,
    &OrtApis::ReleaseROCMProviderOptions,
<<<<<<< HEAD
    //--------------------------------
    &OrtApis::KernelContext_GetResource,
=======
    &OrtApis::CreateAndRegisterAllocatorV2,
    &OrtApis::RunAsync,
>>>>>>> 40277b7f
};

// OrtApiBase can never change as there is no way to know what version of OrtApiBase is returned by OrtGetApiBase.
static_assert(sizeof(OrtApiBase) == sizeof(void*) * 2, "New methods can't be added to OrtApiBase as it is not versioned");
static_assert(offsetof(OrtApiBase, GetApi) / sizeof(void*) == 0, "These functions cannot be reordered");
static_assert(offsetof(OrtApiBase, GetVersionString) / sizeof(void*) == 1, "These functions cannot be reordered");
static_assert(std::is_same_v<decltype(OrtApiBase::GetApi), const OrtApi*(ORT_API_CALL*)(uint32_t)NO_EXCEPTION>, "This function's signature can never change");
static_assert(std::is_same_v<decltype(OrtApiBase::GetVersionString), const char*(ORT_API_CALL*)(void)NO_EXCEPTION>, "This function's signature can never change");

// Asserts to do a some checks to ensure older Versions of the OrtApi never change (will detect an addition or deletion but not if they cancel out each other)
// If any of these asserts hit, read the above 'Rules on how to add a new Ort API version'
static_assert(offsetof(OrtApi, ReleaseCustomOpDomain) / sizeof(void*) == 101, "Size of version 1 API cannot change");
static_assert(offsetof(OrtApi, ReleaseModelMetadata) / sizeof(void*) == 118, "Size of version 2 API cannot change");
static_assert(offsetof(OrtApi, AddFreeDimensionOverrideByName) / sizeof(void*) == 124,
              "Size of version 3 API cannot change");
static_assert(offsetof(OrtApi, ReleaseAvailableProviders) / sizeof(void*) == 126,
              "Size of version 4 API cannot change");
static_assert(offsetof(OrtApi, SetGlobalSpinControl) / sizeof(void*) == 149, "Size of version 5 API cannot change");
static_assert(offsetof(OrtApi, ReleaseArenaCfg) / sizeof(void*) == 157, "Size of version 6 API cannot change");
static_assert(offsetof(OrtApi, GetCurrentGpuDeviceId) / sizeof(void*) == 161, "Size of version 7 API cannot change");
static_assert(offsetof(OrtApi, CreateSessionFromArrayWithPrepackedWeightsContainer) / sizeof(void*) == 169, "Size of version 8 API cannot change");
static_assert(offsetof(OrtApi, GetSparseTensorIndices) / sizeof(void*) == 191, "Size of version 9 API cannot change");
static_assert(offsetof(OrtApi, SynchronizeBoundOutputs) / sizeof(void*) == 203, "Size of version 10 API cannot change");
static_assert(offsetof(OrtApi, SessionOptionsAppendExecutionProvider_MIGraphX) / sizeof(void*) == 209, "Size of version 11 API cannot change");
static_assert(offsetof(OrtApi, ReleaseKernelInfo) / sizeof(void*) == 218, "Size of version 12 API cannot change");
static_assert(offsetof(OrtApi, ReleaseCANNProviderOptions) / sizeof(void*) == 224, "Size of version 13 API cannot change");
static_assert(offsetof(OrtApi, GetSessionConfigEntry) / sizeof(void*) == 238, "Size of version 14 API cannot change");
static_assert(offsetof(OrtApi, GetBuildInfoString) / sizeof(void*) == 254, "Size of version 15 API cannot change");

// So that nobody forgets to finish an API version, this check will serve as a reminder:
static_assert(std::string_view(ORT_VERSION) == "1.16.0",
              "ORT_Version change detected, please follow below steps to ensure OrtApi is updated properly");
// 1. Update the hardcoded version string in above static_assert to silence it
// 2. If there were any APIs added to ort_api_1_to_16 above:
//    a. Add the 'End of version #' markers (pattern above should be obvious)
//    b. Add a static_assert in the directly above list of version sizes to ensure nobody adds any more functions to the just shipped API version

ORT_API(const OrtApi*, OrtApis::GetApi, uint32_t version) {
  if (version >= 1 && version <= ORT_API_VERSION)
    return &ort_api_1_to_16;

  fprintf(stderr,
          "The requested API version [%u] is not available, only API versions [1, %u] are supported in this build."
          " Current ORT Version is: %s\n",
          version, ORT_API_VERSION, ORT_VERSION);

  return nullptr;  // Unsupported version
}

ORT_API(const char*, OrtApis::GetVersionString) {
  return ORT_VERSION;
}

ORT_API(const char*, OrtApis::GetBuildInfoString) {
  return ORT_BUILD_INFO;
}

const OrtApiBase* ORT_API_CALL OrtGetApiBase(void) NO_EXCEPTION {
  return &ort_api_base;
}

ORT_API(void, OrtApis::ReleaseEnv, OrtEnv* value) {
  OrtEnv::Release(value);
}

DEFINE_RELEASE_ORT_OBJECT_FUNCTION(Value, OrtValue)
DEFINE_RELEASE_ORT_OBJECT_FUNCTION(RunOptions, OrtRunOptions)
DEFINE_RELEASE_ORT_OBJECT_FUNCTION(Session, ::onnxruntime::InferenceSession)
DEFINE_RELEASE_ORT_OBJECT_FUNCTION(ModelMetadata, ::onnxruntime::ModelMetadata)<|MERGE_RESOLUTION|>--- conflicted
+++ resolved
@@ -2709,13 +2709,9 @@
     &OrtApis::UpdateROCMProviderOptions,
     &OrtApis::GetROCMProviderOptionsAsString,
     &OrtApis::ReleaseROCMProviderOptions,
-<<<<<<< HEAD
-    //--------------------------------
-    &OrtApis::KernelContext_GetResource,
-=======
     &OrtApis::CreateAndRegisterAllocatorV2,
     &OrtApis::RunAsync,
->>>>>>> 40277b7f
+    &OrtApis::KernelContext_GetResource,
 };
 
 // OrtApiBase can never change as there is no way to know what version of OrtApiBase is returned by OrtGetApiBase.
