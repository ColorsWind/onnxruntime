--- conflicted
+++ resolved
@@ -17,22 +17,7 @@
   workspace:
     clean: all
   steps:
-<<<<<<< HEAD
-  - task: UsePythonVersion@0
-    inputs:
-      versionSpec: '3.8'
-      addToPath: true
-      architecture: $(buildArch)
-
-  - script: |
-     python -m pip install -q setuptools wheel numpy flatbuffers
-    workingDirectory: '$(Build.BinariesDirectory)'
-    displayName: 'Install python modules'
-
-  - template: stages/jobs/steps/set-winenv-steps.yml
-=======
   - template: templates/jobs/win-ci-prebuild-steps.yml
->>>>>>> 905faea3
     parameters:
       EnvSetupScript: $(EnvSetupScript)
       DownloadCUDA: true
