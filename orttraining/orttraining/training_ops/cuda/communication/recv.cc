// Copyright (c) Microsoft Corporation. All rights reserved.
// Licensed under the MIT License.

#if defined(ORT_USE_NCCL) || defined(USE_MPI)

#include "orttraining/training_ops/cuda/communication/recv.h"
#include "orttraining/training_ops/communication_common.h"
#include "orttraining/training_ops/cuda/communication/nccl_service.h"
#include "core/providers/cuda/nvtx_profile.h"
#include "core/providers/cuda/nvtx_profile_context.h"
#include "core/providers/cuda/cuda_check_memory.h"
#include "core/providers/cuda/cuda_common.h"

#include "orttraining/core/framework/communication/mpi/mpi_include.h"
#include "orttraining/core/framework/communication/mpi/mpi_context.h"

namespace onnxruntime {
namespace cuda {

void Recv::ReceiveData(
    const int num_tensors,
    std::vector<Tensor*> received_tensors,
    const int src,
    const size_t aggregated_aligned_tensor_bytes,
    OpKernelContext* context,
    IAllocatorUniquePtr<char>& buffer) const {
#ifdef ENABLE_NVTX_PROFILE
  auto& profile_context = profile::Context::GetInstance();
  const auto tag = profile_context.GetThreadTagOrDefault(std::this_thread::get_id());

  profile::NvtxRangeCreator recvRange(
      "Batch-" + tag +
          " Recv-" + std::to_string(src),
      profile::Color::Green);
  // Begin of major communication tasks.
  // The first MPI_Recv is not included because we don't want to
  // count waiting time before setting up the actual communication.
  recvRange.Begin();
#endif

#if defined(ORT_USE_NCCL) && defined(USE_NCCL_P2P)
  buffer = GetScratchBuffer<char>(aggregated_aligned_tensor_bytes, OrtStream(context));
#else
  buffer = AllocateBufferOnCPUPinned<char>(static_cast<size_t>(aggregated_aligned_tensor_bytes));
#endif

  CommInfo_t info_data{buffer.get(),
                       static_cast<int>(aggregated_aligned_tensor_bytes),
                       src,
                       static_cast<int>(tag_)};

// The following NCCL call is equivalent to the following MPI call. User can
// uncomment the MPI call to debug.
#if defined(ORT_USE_NCCL) && defined(USE_NCCL_P2P)
#ifndef NDEBUG
  CheckIfMemoryOnCurrentGpuDevice(info_data.buffer);
#endif
  auto& nccl_service = cuda::NcclService::GetInstance();
  nccl_service.SubmitRecvAndWait(info_data.buffer, info_data.size, info_data.rank);
#elif defined(use_mpi)
  MPI_CHECK(MPI_Recv(
      info_data.buffer, info_data.size, MPI_CHAR,
      info_data.rank, info_data.tag, MPI_COMM_WORLD, MPI_STATUS_IGNORE));
#else
  ORT_THROW("Failed to recv from rank: ", info_data.rank);
#endif

#ifdef ENABLE_NVTX_PROFILE
  // End of actual communication.
  recvRange.End();
#endif

#ifdef ENABLE_NVTX_PROFILE
  profile::NvtxRangeCreator memcpyRange(
      "Batch-" + tag +
          " RecvMemcpy-" + std::to_string(src),
      profile::Color::Green);
  // Begin of host-to-device memory copy.
  memcpyRange.Begin();
#endif

  // Copy tensors from buffer to outputs.
  size_t tensor_offset_in_bytes = 0;
  for (int i = 0; i < num_tensors; ++i) {
    Tensor* tensor = received_tensors[i];

    // Find the next aligned offset in the tensor buffer to meet alignment requirement
    tensor_offset_in_bytes = GetAggregatedAlignedAddress(tensor_offset_in_bytes);

    assert(tensor_offset_in_bytes + tensor->SizeInBytes() <= aggregated_aligned_tensor_bytes);
    // Copy data out from buffer.
#if defined(ORT_USE_NCCL) && defined(USE_NCCL_P2P)
<<<<<<< HEAD
    CUDA_CALL(cudaMemcpyAsync(tensor->MutableDataRaw(), buffer.get() + tensor_offset_in_bytes,
                              tensor->SizeInBytes(), cudaMemcpyDeviceToDevice, Stream(context)));
#else
    CUDA_CALL(cudaMemcpyAsync(tensor->MutableDataRaw(), buffer.get() + tensor_offset_in_bytes,
                              tensor->SizeInBytes(), cudaMemcpyHostToDevice, Stream(context)));
=======
    CUDA_CALL_THROW(cudaMemcpyAsync(tensor->MutableDataRaw(), buffer.get() + tensor_offset_in_bytes,
                              tensor->SizeInBytes(), cudaMemcpyDeviceToDevice, Stream()));
#else
    CUDA_CALL_THROW(cudaMemcpyAsync(tensor->MutableDataRaw(), buffer.get() + tensor_offset_in_bytes,
                              tensor->SizeInBytes(), cudaMemcpyHostToDevice, Stream()));
>>>>>>> b4f6dad7
#endif

#ifndef NDEBUG
    // In addition to the first output, other tensors are allocated on GPU.
    // We check if the allocated memory is on the current CUDA device.
    CheckIfMemoryOnCurrentGpuDevice(tensor->DataRaw());
#endif
    tensor_offset_in_bytes += tensor->SizeInBytes();
  }
  assert(tensor_offset_in_bytes == aggregated_aligned_tensor_bytes);

#if defined(ORT_USE_NCCL) && defined(USE_NCCL_P2P)
#else
  AddDeferredReleaseCPUPtr(buffer.release());
#endif

#ifdef ENABLE_NVTX_PROFILE
  // End of host-to-device copy.
  memcpyRange.End();
#endif
}

ONNX_OPERATOR_KERNEL_EX(
    Recv,
    kMSDomain,
    1,
    kCudaExecutionProvider,
    (*KernelDefBuilder::Create())
        .InputMemoryType(OrtMemTypeCPUInput, 0)   /* CPU variable */
        .InputMemoryType(OrtMemTypeCPUInput, 1)   /* CPU variable */
        .OutputMemoryType(OrtMemTypeCPUOutput, 0) /* CPU variable */
        .TypeConstraint("TBool", DataTypeImpl::GetTensorType<bool>())
        .TypeConstraint("TInt64", DataTypeImpl::GetTensorType<int64_t>())
        .TypeConstraint("V", DataTypeImpl::AllFixedSizeTensorTypes()),
    Recv);

Status Recv::ComputeInternal(OpKernelContext* ctx) const {
  // Check if control signal is true.
  const Tensor* input_signal_tensor = ctx->Input<Tensor>(0);
  const bool* input_signal = input_signal_tensor->template Data<bool>();
  ORT_ENFORCE(*input_signal, "Input control signal of Recv must be true before executing the node.");

  // Extract remote rank
  const Tensor* remote_rank_tensor = ctx->Input<Tensor>(1);
  const int64_t* remote_rank = remote_rank_tensor->template Data<int64_t>();
  const int src = static_cast<int>(*remote_rank);

#ifdef ENABLE_NVTX_PROFILE
  auto& profile_context = profile::Context::GetInstance();
  const auto tag = profile_context.GetThreadTagOrDefault(std::this_thread::get_id());

  profile::NvtxRangeCreator preRange(
      "Batch-" + tag +
          " PreRecv-" + std::to_string(src),
      profile::Color::Green);
  // Begin of preparation for receiving data.
  preRange.Begin();
#endif

  // Start communication
  int world_rank;
#ifdef USE_MPI
  MPI_CHECK(MPI_Comm_rank(MPI_COMM_WORLD, &world_rank));
#endif
  ORT_ENFORCE(world_rank != src, "Receive data from rank ", src, " on the rank ", world_rank, ".");

  const int num_tensors = static_cast<int>(element_types_.size());
  std::vector<size_t> tensor_sizes_in_bytes;
  std::vector<TensorShape> tensor_shapes;
  // TODO move the following variables to member variables for extending life-time
  // if we want to make the entire call async
  size_t aggregated_aligned_tensor_bytes = 0;
  std::vector<size_t> prefix_tensor_shape_sizes;
  std::vector<int64_t> aggregated_tensor_shapes;
  // tensor_offsets_in_bytes[i] is the starting byte of the i-th tensor in the send tensor buffer
  std::vector<size_t> tensor_offsets_in_bytes;

  // Whether shapes are statically inferrable.
  bool all_shapes_inferred = true;
  // At iteration i, the i-th received tensor is processed.
  for (int i = 0; i < num_tensors; ++i) {
    TensorShape inferred_shape;
    // The first input is a boolean control signal. We only check actual received tensors.
    auto shape_inferred = ctx->TryGetInferredOutputShape(i + 1, inferred_shape);
    if (!shape_inferred) {
      all_shapes_inferred = false;
      break;
    }
  }

  std::vector<Tensor*> received_tensors(num_tensors);
  if (all_shapes_inferred) {
    // Create outputs before communication because all shapes are inferred.
    for (int i = 0; i < num_tensors; ++i) {
      TensorShape inferred_shape;
      // The first input is a boolean control signal. We only work on actual received tensors before that.
      ORT_ENFORCE(ctx->TryGetInferredOutputShape(i + 1, inferred_shape));
      // If shape is statically inferred, we declare output here and
      // access its shape from operator's context in GetTensorShapesAndSizes(...).
      received_tensors[i] = ctx->Output(i + 1, inferred_shape);
    }

    GetTensorShapesAndSizes(
        false,        // value of "is_index_input". Received tensors are "output"s so this flag is "false".
        1,            // First received tensor's index.
        num_tensors,  // Number of tensors to received.
        ctx,
        tensor_sizes_in_bytes,
        tensor_shapes);

    // Extract information needed for copying input tensors from a big buffer
    // to individual locations.
    // Only that big buffer will be received through MPI.
    ComputeShapeRelatedInfo(
        tensor_sizes_in_bytes,
        tensor_shapes,
        aggregated_aligned_tensor_bytes,
        prefix_tensor_shape_sizes,
        aggregated_tensor_shapes,
        tensor_offsets_in_bytes);
  } else {
#ifdef USE_MPI
    ReceiveShapeInfo(
        src,
        tag_,
        num_tensors,
        aggregated_aligned_tensor_bytes,
        prefix_tensor_shape_sizes,
        aggregated_tensor_shapes);
#else
    ORT_THROW("ORT must be built with MPI to send shape info.");
#endif

    // Create output tensors. Unlike the case where we can infer output shapes before communication,
    // we need to create outputs after receiving shapes.
    size_t begin = 0;
    for (int i = 0; i < num_tensors; ++i) {
      TensorShapeVector tensor_shape(aggregated_tensor_shapes.begin() + begin,
                                     aggregated_tensor_shapes.begin() + prefix_tensor_shape_sizes[i]);
      received_tensors[i] = ctx->Output(i + 1, tensor_shape);
      // Move the "begin" to the beginning dimension of the next received tensor.
      begin = prefix_tensor_shape_sizes[i];
    }
  }

#ifdef ENABLE_NVTX_PROFILE
  // This range object includes the first MPI_Recv which receives a scalar.
  // It means we count the MPI's initialization in pre-recv stage.
  preRange.End();
#endif

  // At this stage, all shape information (either inferred locally or received from the source process)
  // required to receive tensors are ready.
  // Create buffer and receive data.
  IAllocatorUniquePtr<char> buffer;
  ReceiveData(num_tensors, received_tensors, src, aggregated_aligned_tensor_bytes, ctx, buffer);

#ifdef ENABLE_NVTX_PROFILE
  profile::NvtxRangeCreator postRange(
      "Batch-" + tag +
          " PostRecv-" + std::to_string(src),
      profile::Color::Green);
  postRange.Begin();
#endif

  // Set first output after communication is done.
  Tensor* output_signal_tensor = ctx->Output(0, {});
  bool* output_signal = output_signal_tensor->template MutableData<bool>();
  *output_signal = true;

#ifdef ENABLE_NVTX_PROFILE
  postRange.End();
#endif

  return Status::OK();
}

}  // namespace cuda
}  // namespace onnxruntime

#endif<|MERGE_RESOLUTION|>--- conflicted
+++ resolved
@@ -90,19 +90,11 @@
     assert(tensor_offset_in_bytes + tensor->SizeInBytes() <= aggregated_aligned_tensor_bytes);
     // Copy data out from buffer.
 #if defined(ORT_USE_NCCL) && defined(USE_NCCL_P2P)
-<<<<<<< HEAD
-    CUDA_CALL(cudaMemcpyAsync(tensor->MutableDataRaw(), buffer.get() + tensor_offset_in_bytes,
-                              tensor->SizeInBytes(), cudaMemcpyDeviceToDevice, Stream(context)));
-#else
-    CUDA_CALL(cudaMemcpyAsync(tensor->MutableDataRaw(), buffer.get() + tensor_offset_in_bytes,
-                              tensor->SizeInBytes(), cudaMemcpyHostToDevice, Stream(context)));
-=======
     CUDA_CALL_THROW(cudaMemcpyAsync(tensor->MutableDataRaw(), buffer.get() + tensor_offset_in_bytes,
-                              tensor->SizeInBytes(), cudaMemcpyDeviceToDevice, Stream()));
+                                    tensor->SizeInBytes(), cudaMemcpyDeviceToDevice, Stream(context)));
 #else
     CUDA_CALL_THROW(cudaMemcpyAsync(tensor->MutableDataRaw(), buffer.get() + tensor_offset_in_bytes,
-                              tensor->SizeInBytes(), cudaMemcpyHostToDevice, Stream()));
->>>>>>> b4f6dad7
+                                    tensor->SizeInBytes(), cudaMemcpyHostToDevice, Stream(context)));
 #endif
 
 #ifndef NDEBUG
