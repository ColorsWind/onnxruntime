--- conflicted
+++ resolved
@@ -72,22 +72,15 @@
     const ptrSize = wasm.PTR_SIZE;
     const dataOffset = wasm.stackAlloc(2 * ptrSize);
     if (wasm._OrtTrainingGetModelInputOutputCount) {
-<<<<<<< HEAD
-      const errorCode =
-          wasm._OrtTrainingGetModelInputOutputCount(trainingSessionId, dataOffset, dataOffset + ptrSize, isEvalModel);
-      ifErrCodeCheckLastError(errorCode, 'Can\'t get session input/output count.');
-      const valueType = ptrSize === 4 ? 'i32' : 'i64';
-      return [Number(wasm.getValue(dataOffset, valueType)), Number(wasm.getValue(dataOffset + ptrSize, valueType))];
-=======
       const errorCode = wasm._OrtTrainingGetModelInputOutputCount(
         trainingSessionId,
         dataOffset,
-        dataOffset + 4,
+        dataOffset + ptrSize,
         isEvalModel,
       );
       ifErrCodeCheckLastError(errorCode, "Can't get session input/output count.");
-      return [wasm.HEAP32[dataOffset / 4], wasm.HEAP32[dataOffset / 4 + 1]];
->>>>>>> abdc31de
+      const valueType = ptrSize === 4 ? 'i32' : 'i64';
+      return [Number(wasm.getValue(dataOffset, valueType)), Number(wasm.getValue(dataOffset + ptrSize, valueType))];
     } else {
       throw new Error(NO_TRAIN_FUNCS_MSG);
     }
@@ -140,28 +133,6 @@
 ): number => {
   const wasm = getInstance();
 
-<<<<<<< HEAD
-        ifErrCodeCheckLastError(trainingSessionHandle, 'Error occurred when trying to create a TrainingSession', false);
-        return trainingSessionHandle;
-      } catch (e) {
-        if (wasm._OrtTrainingReleaseSession && trainingSessionHandle !== 0) {
-          wasm._OrtTrainingReleaseSession(trainingSessionHandle);
-        }
-        throw e;
-      } finally {
-        wasm._free(trainModelData[0]);
-        wasm._free(evalModelData[0]);
-        wasm._free(optimizerModelData[0]);
-
-        if (sessionOptionsHandle !== 0) {
-          if (wasm._OrtReleaseSessionOptions(sessionOptionsHandle) !== 0) {
-            checkLastError('Error occurred when trying to release the session options');
-          }
-        }
-        allocs.forEach(alloc => wasm._free(alloc));
-      }
-    };
-=======
   let trainingSessionHandle = 0;
   let sessionOptionsHandle = 0;
   let allocs: number[] = [];
@@ -196,12 +167,13 @@
     wasm._free(optimizerModelData[0]);
 
     if (sessionOptionsHandle !== 0) {
-      wasm._OrtReleaseSessionOptions(sessionOptionsHandle);
+      if (wasm._OrtReleaseSessionOptions(sessionOptionsHandle) !== 0) {
+        checkLastError('Error occurred when trying to release the session options');
+      }
     }
     allocs.forEach((alloc) => wasm._free(alloc));
   }
 };
->>>>>>> abdc31de
 
 /**
  * Prepares input and output tensors by creating the tensors in the WASM side then creates a list of the handles of the
@@ -230,23 +202,13 @@
     prepareInputOutputTensor(tensors[i], tensorHandles, inputOutputAllocs, trainingSessionId, indexAdd + indices[i]);
   }
 
-<<<<<<< HEAD
-      // moves to heap
-      const wasm = getInstance();
-      const ptrSize = wasm.PTR_SIZE;
-      const valuesOffset = wasm.stackAlloc(count * ptrSize);
-      for (let i = 0; i < count; i++) {
-        wasm.setValue(valuesOffset + i * ptrSize, tensorHandles[i], '*');
-      }
-=======
   // moves to heap
   const wasm = getInstance();
-  const valuesOffset = wasm.stackAlloc(count * 4);
-  let valuesIndex = valuesOffset / 4;
+  const ptrSize = wasm.PTR_SIZE;
+  const valuesOffset = wasm.stackAlloc(count * ptrSize);
   for (let i = 0; i < count; i++) {
-    wasm.HEAPU32[valuesIndex++] = tensorHandles[i];
-  }
->>>>>>> abdc31de
+    wasm.setValue(valuesOffset + i * ptrSize, tensorHandles[i], '*');
+  }
 
   return valuesOffset;
 };
@@ -259,71 +221,6 @@
  * @param outputCount
  * @returns list of TensorMetadata retrieved from the output handles.
  */
-<<<<<<< HEAD
-const moveOutputToTensorMetadataArr =
-    (outputValuesOffset: number, outputCount: number, outputTensorHandles: number[],
-     outputTensors: Array<TensorMetadata|null>) => {
-      const wasm = getInstance();
-      const ptrSize = wasm.PTR_SIZE;
-      const output: TensorMetadata[] = [];
-
-      for (let i = 0; i < outputCount; i++) {
-        const tensor = wasm.getValue(outputValuesOffset + i * ptrSize, '*');
-        if (tensor === outputTensorHandles[i]) {
-          // output tensor is pre-allocated. no need to copy data.
-          output.push(outputTensors[i]!);
-          continue;
-        }
-
-        const beforeGetTensorDataStack = wasm.stackSave();
-        // stack allocate 4 pointer value
-        const tensorDataOffset = wasm.stackAlloc(4 * 4);
-
-        let type: Tensor.Type|undefined, dataOffset = 0;
-        try {
-          const errorCode = wasm._OrtGetTensorData(
-              tensor, tensorDataOffset, tensorDataOffset + 4, tensorDataOffset + 8, tensorDataOffset + 12);
-          ifErrCodeCheckLastError(errorCode, `Can't access output tensor data on index ${i}.`);
-          const valueType = ptrSize === 4 ? 'i32' : 'i64';
-          const dataType = Number(wasm.getValue(tensorDataOffset, valueType));
-          dataOffset = wasm.getValue(tensorDataOffset + ptrSize, '*');
-          const dimsOffset = wasm.getValue(tensorDataOffset + 2 * ptrSize, '*');
-          const dimsLength = Number(wasm.getValue(tensorDataOffset + 3 * ptrSize, valueType));
-          const dims = [];
-          for (let i = 0; i < dimsLength; i++) {
-            Number(dims.push(wasm.getValue(dimsOffset + i * ptrSize, valueType)));
-          }
-          if (wasm._OrtFree(dimsOffset) !== 0) {
-            checkLastError('Error occurred when trying to free the dims buffer');
-          }
-          const size = dims.reduce((a, b) => a * b, 1);
-          type = tensorDataTypeEnumToString(dataType);
-
-          if (type === 'string') {
-            const stringData: string[] = [];
-            for (let i = 0; i < size; i++) {
-              const offset = wasm.getValue(dataOffset + i * ptrSize, '*');
-              const nextOffset = wasm.getValue(dataOffset + (i + 1) * ptrSize, '*');
-              const maxBytesToRead = i === size - 1 ? undefined : nextOffset - offset;
-              stringData.push(wasm.UTF8ToString(offset, maxBytesToRead));
-            }
-            output.push([type, dims, stringData, 'cpu']);
-          } else {
-            const typedArrayConstructor = tensorTypeToTypedArrayConstructor(type);
-            const data = new typedArrayConstructor(size);
-            new Uint8Array(data.buffer, data.byteOffset, data.byteLength)
-                .set(wasm.HEAPU8.subarray(dataOffset, dataOffset + data.byteLength));
-            output.push([type, dims, data, 'cpu']);
-          }
-        } finally {
-          wasm.stackRestore(beforeGetTensorDataStack);
-          if (type === 'string' && dataOffset) {
-            wasm._free(dataOffset);
-          }
-          if (wasm._OrtReleaseTensor(tensor) !== 0) {
-            checkLastError('Error occurred when trying to release the tensor');
-          }
-=======
 const moveOutputToTensorMetadataArr = (
   outputValuesOffset: number,
   outputCount: number,
@@ -331,10 +228,11 @@
   outputTensors: Array<TensorMetadata | null>,
 ) => {
   const wasm = getInstance();
+  const ptrSize = wasm.PTR_SIZE;
   const output: TensorMetadata[] = [];
 
   for (let i = 0; i < outputCount; i++) {
-    const tensor = wasm.HEAPU32[outputValuesOffset / 4 + i];
+    const tensor = wasm.getValue(outputValuesOffset + i * ptrSize, '*');
     if (tensor === outputTensorHandles[i]) {
       // output tensor is pre-allocated. no need to copy data.
       output.push(outputTensors[i]!);
@@ -356,29 +254,28 @@
         tensorDataOffset + 12,
       );
       ifErrCodeCheckLastError(errorCode, `Can't access output tensor data on index ${i}.`);
-
-      let tensorDataIndex = tensorDataOffset / 4;
-      const dataType = wasm.HEAPU32[tensorDataIndex++];
-      dataOffset = wasm.HEAPU32[tensorDataIndex++];
-      const dimsOffset = wasm.HEAPU32[tensorDataIndex++];
-      const dimsLength = wasm.HEAPU32[tensorDataIndex++];
+      const valueType = ptrSize === 4 ? 'i32' : 'i64';
+      const dataType = Number(wasm.getValue(tensorDataOffset, valueType));
+      dataOffset = wasm.getValue(tensorDataOffset + ptrSize, '*');
+      const dimsOffset = wasm.getValue(tensorDataOffset + 2 * ptrSize, '*');
+      const dimsLength = Number(wasm.getValue(tensorDataOffset + 3 * ptrSize, valueType));
       const dims = [];
       for (let i = 0; i < dimsLength; i++) {
-        dims.push(wasm.HEAPU32[dimsOffset / 4 + i]);
-      }
-      wasm._OrtFree(dimsOffset);
-
+        Number(dims.push(wasm.getValue(dimsOffset + i * ptrSize, valueType)));
+      }
+      if (wasm._OrtFree(dimsOffset) !== 0) {
+        checkLastError('Error occurred when trying to free the dims buffer');
+      }
       const size = dims.reduce((a, b) => a * b, 1);
       type = tensorDataTypeEnumToString(dataType);
 
       if (type === 'string') {
         const stringData: string[] = [];
-        let dataIndex = dataOffset / 4;
         for (let i = 0; i < size; i++) {
-          const offset = wasm.HEAPU32[dataIndex++];
-          const maxBytesToRead = i === size - 1 ? undefined : wasm.HEAPU32[dataIndex] - offset;
+          const offset = wasm.getValue(dataOffset + i * ptrSize, '*');
+          const nextOffset = wasm.getValue(dataOffset + (i + 1) * ptrSize, '*');
+          const maxBytesToRead = i === size - 1 ? undefined : nextOffset - offset;
           stringData.push(wasm.UTF8ToString(offset, maxBytesToRead));
->>>>>>> abdc31de
         }
         output.push([type, dims, stringData, 'cpu']);
       } else {
@@ -394,7 +291,9 @@
       if (type === 'string' && dataOffset) {
         wasm._free(dataOffset);
       }
-      wasm._OrtReleaseTensor(tensor);
+      if (wasm._OrtReleaseTensor(tensor) !== 0) {
+        checkLastError('Error occurred when trying to release the tensor');
+      }
     }
   }
 
